/**
 * @license
 * Visual Blocks Editor
 *
 * Copyright 2012 Google Inc.
 * https://developers.google.com/blockly/
 *
 * Licensed under the Apache License, Version 2.0 (the "License");
 * you may not use this file except in compliance with the License.
 * You may obtain a copy of the License at
 *
 *   http://www.apache.org/licenses/LICENSE-2.0
 *
 * Unless required by applicable law or agreed to in writing, software
 * distributed under the License is distributed on an "AS IS" BASIS,
 * WITHOUT WARRANTIES OR CONDITIONS OF ANY KIND, either express or implied.
 * See the License for the specific language governing permissions and
 * limitations under the License.
 */

/**
 * @fileoverview Methods for graphically rendering a block as SVG.
 * @author fraser@google.com (Neil Fraser)
 */
'use strict';

goog.provide('Blockly.BlockSvg');

goog.require('Blockly.Block');
goog.require('Blockly.ContextMenu');
goog.require('Blockly.RenderedConnection');
goog.require('goog.Timer');
goog.require('goog.asserts');
goog.require('goog.dom');
goog.require('goog.math.Coordinate');
goog.require('goog.userAgent');


/**
 * Class for a block's SVG representation.
 * Not normally called directly, workspace.newBlock() is preferred.
 * @param {!Blockly.Workspace} workspace The block's workspace.
 * @param {?string} prototypeName Name of the language object containing
 *     type-specific functions for this block.
 * @param {string=} opt_id Optional ID.  Use this ID if provided, otherwise
 *     create a new id.
 * @extends {Blockly.Block}
 * @constructor
 */
Blockly.BlockSvg = function(workspace, prototypeName, opt_id) {
  // Create core elements for the block.
  /**
   * @type {SVGElement}
   * @private
   */
  this.svgGroup_ = Blockly.createSvgElement('g', {}, null);
  /** @type {SVGElement} */
  this.svgPath_ = Blockly.createSvgElement('path', {'class': 'blocklyPath'},
      this.svgGroup_);
  this.svgPath_.tooltip = this;

  /** @type {boolean} */
  this.rendered = false;

  /** @type {Object.<string,Element>} */
  this.inputShapes_ = {};

  Blockly.Tooltip.bindMouseEvents(this.svgPath_);
  Blockly.BlockSvg.superClass_.constructor.call(this,
      workspace, prototypeName, opt_id);
};
goog.inherits(Blockly.BlockSvg, Blockly.Block);

/**
 * Height of this block, not including any statement blocks above or below.
 * @type {number}
 */
Blockly.BlockSvg.prototype.height = 0;

/**
 * Width of this block, including any connected value blocks.
 * @type {number}
 */
Blockly.BlockSvg.prototype.width = 0;

/**
 * Minimum width of block if insertion marker; comes from inserting block.
 * @type {number}
 */
Blockly.BlockSvg.prototype.insertionMarkerMinWidth_ = 0;

/**
 * Opacity of this block between 0 and 1.
 * @type {number}
 * @private
 */
Blockly.BlockSvg.prototype.opacity_ = 1;

/**
 * Original location of block being dragged.
 * @type {goog.math.Coordinate}
 * @private
 */
Blockly.BlockSvg.prototype.dragStartXY_ = null;

/**
 * Whether the block glows as if running.
 * @type {boolean}
 * @private
 */
Blockly.BlockSvg.prototype.isGlowingBlock_ = false;

/**
 * Whether the block's whole stack glows as if running.
 * @type {boolean}
 * @private
 */
Blockly.BlockSvg.prototype.isGlowingStack_ = false;

/**
 * Constant for identifying rows that are to be rendered inline.
 * Don't collide with Blockly.INPUT_VALUE and friends.
 * @const
 */
Blockly.BlockSvg.INLINE = -1;

/**
 * Create and initialize the SVG representation of the block.
 * May be called more than once.
 */
Blockly.BlockSvg.prototype.initSvg = function() {
  goog.asserts.assert(this.workspace.rendered, 'Workspace is headless.');
  if (!this.isInsertionMarker()) { // Insertion markers not allowed to have inputs or icons
    // Input shapes are empty holes drawn when a value input is not connected.
    for (var i = 0, input; input = this.inputList[i]; i++) {
      input.init();
      if (input.type === Blockly.INPUT_VALUE) {
        this.initInputShape(input);
      }
    }
    var icons = this.getIcons();
    for (i = 0; i < icons.length; i++) {
      icons[i].createIcon();
    }
  }
  this.updateColour();
  this.updateMovable();
  if (!this.workspace.options.readOnly && !this.eventsInit_) {
    Blockly.bindEvent_(this.getSvgRoot(), 'mousedown', this,
                       this.onMouseDown_);
    var thisBlock = this;
    Blockly.bindEvent_(this.getSvgRoot(), 'touchstart', null,
                       function(e) {Blockly.longStart_(e, thisBlock);});
  }
  this.eventsInit_ = true;

  if (!this.getSvgRoot().parentNode) {
    this.workspace.getCanvas().appendChild(this.getSvgRoot());
  }
};

/**
 * Create and initialize the SVG element for an input shape.
 * May be called more than once for an input.
 * @param {!Blockly.Input} input Value input to add a shape SVG element for.
 */
Blockly.BlockSvg.prototype.initInputShape = function(input) {
  if (this.inputShapes_[input.name]) {
    // Only create the shape elements once.
    return;
  }
  this.inputShapes_[input.name] = Blockly.createSvgElement(
    'path',
    {
      'class': 'blocklyPath',
      'style': 'visibility: hidden' // Hide by default - shown when not connected.
    },
    this.svgGroup_
  );
};

/**
 * Select this block.  Highlight it visually.
 */
Blockly.BlockSvg.prototype.select = function() {
  if (this.isShadow() && this.getParent()) {
    // Shadow blocks should not be selected.
    this.getParent().select();
    return;
  }
  if (Blockly.selected == this) {
    return;
  }
  var oldId = null;
  if (Blockly.selected) {
    oldId = Blockly.selected.id;
    // Unselect any previously selected block.
    Blockly.Events.disable();
    try {
      Blockly.selected.unselect();
    } finally {
      Blockly.Events.enable();
    }
  }
  var event = new Blockly.Events.Ui(null, 'selected', oldId, this.id);
  event.workspaceId = this.workspace.id;
  Blockly.Events.fire(event);
  Blockly.selected = this;
  this.addSelect();
};

/**
 * Unselect this block.  Remove its highlighting.
 */
Blockly.BlockSvg.prototype.unselect = function() {
  if (Blockly.selected != this) {
    return;
  }
  var event = new Blockly.Events.Ui(null, 'selected', this.id, null);
  event.workspaceId = this.workspace.id;
  Blockly.Events.fire(event);
  Blockly.selected = null;
  this.removeSelect();
};

/**
 * Glow only this particular block, to highlight it visually as if it's running.
 * @param {boolean} isGlowingBlock Whether the block should glow.
 */
Blockly.BlockSvg.prototype.setGlowBlock = function(isGlowingBlock) {
  this.isGlowingBlock_ = isGlowingBlock;
  this.updateColour();
};

/**
 * Glow the stack starting with this block, to highlight it visually as if it's running.
 * @param {boolean} isGlowingStack Whether the stack starting with this block should glow.
 */
Blockly.BlockSvg.prototype.setGlowStack = function(isGlowingStack) {
  this.isGlowingStack_ = isGlowingStack;
  // Update the applied SVG filter if the property has changed
  var svg = this.getSvgRoot();
  if (this.isGlowingStack_ && !svg.hasAttribute('filter')) {
    svg.setAttribute('filter', 'url(#blocklyStackGlowFilter)');
  } else if (!this.isGlowingStack_ && svg.hasAttribute('filter')) {
    svg.removeAttribute('filter');
  }
};

/**
 * Block's mutator icon (if any).
 * @type {Blockly.Mutator}
 */
Blockly.BlockSvg.prototype.mutator = null;

/**
 * Block's comment icon (if any).
 * @type {Blockly.Comment}
 */
Blockly.BlockSvg.prototype.comment = null;

/**
 * Block's warning icon (if any).
 * @type {Blockly.Warning}
 */
Blockly.BlockSvg.prototype.warning = null;

/**
 * Returns a list of mutator, comment, and warning icons.
 * @return {!Array} List of icons.
 */
Blockly.BlockSvg.prototype.getIcons = function() {
  var icons = [];
  if (this.mutator) {
    icons.push(this.mutator);
  }
  if (this.comment) {
    icons.push(this.comment);
  }
  if (this.warning) {
    icons.push(this.warning);
  }
  return icons;
};

/**
 * Wrapper function called when a mouseUp occurs during a drag operation.
 * @type {Array.<!Array>}
 * @private
 */
Blockly.BlockSvg.onMouseUpWrapper_ = null;

/**
 * Wrapper function called when a mouseMove occurs during a drag operation.
 * @type {Array.<!Array>}
 * @private
 */
Blockly.BlockSvg.onMouseMoveWrapper_ = null;

/**
 * Stop binding to the global mouseup and mousemove events.
 * @package
 */
Blockly.BlockSvg.terminateDrag = function() {
  if (Blockly.BlockSvg.onMouseUpWrapper_) {
    Blockly.unbindEvent_(Blockly.BlockSvg.onMouseUpWrapper_);
    Blockly.BlockSvg.onMouseUpWrapper_ = null;
  }
  if (Blockly.BlockSvg.onMouseMoveWrapper_) {
    Blockly.unbindEvent_(Blockly.BlockSvg.onMouseMoveWrapper_);
    Blockly.BlockSvg.onMouseMoveWrapper_ = null;
  }
  var selected = Blockly.selected;
  if (Blockly.dragMode_ == Blockly.DRAG_FREE) {
    // Terminate a drag operation.
    if (selected) {
      if (Blockly.replacementMarker_) {
        Blockly.BlockSvg.removeReplacementMarker();
      } else if (Blockly.insertionMarker_) {
        Blockly.Events.disable();
        if (Blockly.insertionMarkerConnection_) {
          Blockly.BlockSvg.disconnectInsertionMarker();
        }
        Blockly.insertionMarker_.dispose();
        Blockly.insertionMarker_ = null;
        Blockly.Events.enable();
      }
      // Update the connection locations.
      var xy = selected.getRelativeToSurfaceXY();
      var dxy = goog.math.Coordinate.difference(xy, selected.dragStartXY_);
      var event = new Blockly.Events.Move(selected);
      event.oldCoordinate = selected.dragStartXY_;
      event.recordNew();
      Blockly.Events.fire(event);
      selected.moveConnections_(dxy.x, dxy.y);
      delete selected.draggedBubbles_;
      selected.setDragging_(false);
      selected.moveOffDragSurface_();
      selected.render();
      // Ensure that any stap and bump are part of this move's event group.
      var group = Blockly.Events.getGroup();
      setTimeout(function() {
        Blockly.Events.setGroup(group);
        selected.snapToGrid();
        Blockly.Events.setGroup(false);
      }, Blockly.BUMP_DELAY / 2);
      setTimeout(function() {
        Blockly.Events.setGroup(group);
        selected.bumpNeighbours_();
        Blockly.Events.setGroup(false);
      }, Blockly.BUMP_DELAY);
      // Fire an event to allow scrollbars to resize.
      selected.workspace.resizeContents();
    }
  }
  Blockly.dragMode_ = Blockly.DRAG_NONE;
  Blockly.Css.setCursor(Blockly.Css.Cursor.OPEN);
};

/**
 * Set parent of this block to be a new block or null.
 * @param {Blockly.BlockSvg} newParent New parent block.
 */
Blockly.BlockSvg.prototype.setParent = function(newParent) {
  if (newParent == this.parentBlock_) {
    return;
  }
  var svgRoot = this.getSvgRoot();
  if (this.parentBlock_ && svgRoot) {
    // Move this block up the DOM.  Keep track of x/y translations.
    var xy = this.getRelativeToSurfaceXY();
    // Avoid moving a block up the DOM if it's currently selected/dragging,
    // so as to avoid taking things off the drag surface.
    if (Blockly.selected != this) {
      this.workspace.getCanvas().appendChild(svgRoot);
      this.translate(xy.x, xy.y);
    }
  }

  Blockly.Field.startCache();
  Blockly.BlockSvg.superClass_.setParent.call(this, newParent);
  Blockly.Field.stopCache();

  if (newParent) {
    var oldXY = this.getRelativeToSurfaceXY();
    newParent.getSvgRoot().appendChild(svgRoot);
    var newXY = this.getRelativeToSurfaceXY();
    // Move the connections to match the child's new position.
    this.moveConnections_(newXY.x - oldXY.x, newXY.y - oldXY.y);
    // If we are a shadow block, inherit tertiary colour.
    if (this.isShadow()) {
      this.setColour(this.getColour(), this.getColourSecondary(),
        newParent.getColourTertiary());
    }
  }
};

/**
 * Return the coordinates of the top-left corner of this block relative to the
 * drawing surface's origin (0,0).
 * @return {!goog.math.Coordinate} Object with .x and .y properties.
 */
Blockly.BlockSvg.prototype.getRelativeToSurfaceXY = function() {
  // The drawing surface is relative to either the workspace canvas
  // or to the drag surface group.
  var x = 0;
  var y = 0;
  var dragSurfaceGroup = (this.workspace.dragSurface) ?
    this.workspace.dragSurface.getGroup() : null;
  var element = this.getSvgRoot();
  if (element) {
    do {
      // Loop through this block and every parent.
      var xy = Blockly.getRelativeXY_(element);
      x += xy.x;
      y += xy.y;
      // If this element is the current element on the drag surface, include
      // the translation of the drag surface itself.
      if (this.workspace.dragSurface &&
          this.workspace.dragSurface.getCurrentBlock() == element) {
        var surfaceTranslation = this.workspace.dragSurface.getSurfaceTranslation();
        x += surfaceTranslation.x;
        y += surfaceTranslation.y;
      }
      element = element.parentNode;
    } while (element && element != this.workspace.getCanvas() &&
             element != dragSurfaceGroup);
  }
  return new goog.math.Coordinate(x, y);
};

/**
 * Move a block by a relative offset.
 * @param {number} dx Horizontal offset.
 * @param {number} dy Vertical offset.
 */
Blockly.BlockSvg.prototype.moveBy = function(dx, dy) {
  goog.asserts.assert(!this.parentBlock_, 'Block has parent.');
  var eventsEnabled = Blockly.Events.isEnabled();
  if (eventsEnabled) {
    var event = new Blockly.Events.Move(this);
  }
  var xy = this.getRelativeToSurfaceXY();
  this.translate(xy.x + dx, xy.y + dy);
  this.moveConnections_(dx, dy);
<<<<<<< HEAD
  if (eventsEnabled) {
    event.recordNew();
    Blockly.resizeSvgContents(this.workspace);
    Blockly.Events.fire(event);
  }
};

/**
 * Set this block to an absolute translation.
 * @param {number} x Horizontal translation.
 * @param {number} y Vertical translation.
 * @param {boolean=} opt_use3d If set, use 3d translation.
*/
Blockly.BlockSvg.prototype.translate = function(x, y, opt_use3d) {
  if (opt_use3d) {
    this.getSvgRoot().setAttribute('style',
        'transform: translate3d(' + x + 'px,' + y + 'px, 0px)');
  } else {
    this.getSvgRoot().setAttribute('transform',
        'translate(' + x + ',' + y + ')');
  }
=======
  event.recordNew();
  this.workspace.resizeContents();
  Blockly.Events.fire(event);
>>>>>>> 953fb9f1
};

/**
 * Snap this block to the nearest grid point.
 */
Blockly.BlockSvg.prototype.snapToGrid = function() {
  if (!this.workspace) {
    return;  // Deleted block.
  }
  if (Blockly.dragMode_ != Blockly.DRAG_NONE) {
    return;  // Don't bump blocks during a drag.
  }
  if (this.getParent()) {
    return;  // Only snap top-level blocks.
  }
  if (this.isInFlyout) {
    return;  // Don't move blocks around in a flyout.
  }
  if (!this.workspace.options.gridOptions ||
      !this.workspace.options.gridOptions['snap']) {
    return;  // Config says no snapping.
  }
  var spacing = this.workspace.options.gridOptions['spacing'];
  var half = spacing / 2;
  var xy = this.getRelativeToSurfaceXY();
  var dx = Math.round((xy.x - half) / spacing) * spacing + half - xy.x;
  var dy = Math.round((xy.y - half) / spacing) * spacing + half - xy.y;
  dx = Math.round(dx);
  dy = Math.round(dy);
  if (dx != 0 || dy != 0) {
    this.moveBy(dx, dy);
  }
};

/**
 * Returns the coordinates of a bounding box describing the dimensions of this
 * block and any blocks stacked below it.
 * @return {!{topLeft: goog.math.Coordinate, bottomRight: goog.math.Coordinate}}
 *    Object with top left and bottom right coordinates of the bounding box.
 */
Blockly.BlockSvg.prototype.getBoundingRectangle = function() {
  var blockXY = this.getRelativeToSurfaceXY(this);
  var blockBounds = this.getHeightWidth();
  var topLeft;
  var bottomRight;
  if (this.RTL) {
    topLeft = new goog.math.Coordinate(blockXY.x - blockBounds.width,
        blockXY.y);
    bottomRight = new goog.math.Coordinate(blockXY.x,
        blockXY.y + blockBounds.height);
  } else {
    topLeft = new goog.math.Coordinate(blockXY.x, blockXY.y);
    bottomRight = new goog.math.Coordinate(blockXY.x + blockBounds.width,
        blockXY.y + blockBounds.height);
  }

  return {topLeft: topLeft, bottomRight: bottomRight};
};

/**
 * Set block opacity for SVG rendering.
 * @param {number} opacity Intended opacity, betweeen 0 and 1
 */
Blockly.BlockSvg.prototype.setOpacity = function(opacity) {
  this.opacity_ = opacity;
  if (this.rendered) {
    this.updateColour();
  }
};

/**
 * Get block opacity for SVG rendering.
 * @return {number} Intended opacity, betweeen 0 and 1
 */
Blockly.BlockSvg.prototype.getOpacity = function() {
  return this.opacity_;
};

/**
 * Set whether the block is collapsed or not.
 * @param {boolean} collapsed True if collapsed.
 */
Blockly.BlockSvg.prototype.setCollapsed = function(collapsed) {
  if (this.collapsed_ == collapsed) {
    return;
  }
  var renderList = [];
  // Show/hide the inputs.
  for (var i = 0, input; input = this.inputList[i]; i++) {
    renderList.push.apply(renderList, input.setVisible(!collapsed));
  }

  var COLLAPSED_INPUT_NAME = '_TEMP_COLLAPSED_INPUT';
  if (collapsed) {
    var icons = this.getIcons();
    for (i = 0; i < icons.length; i++) {
      icons[i].setVisible(false);
    }
    var text = this.toString(Blockly.COLLAPSE_CHARS);
    this.appendDummyInput(COLLAPSED_INPUT_NAME).appendField(text).init();
  } else {
    this.removeInput(COLLAPSED_INPUT_NAME);
    // Clear any warnings inherited from enclosed blocks.
    this.setWarningText(null);
  }
  Blockly.BlockSvg.superClass_.setCollapsed.call(this, collapsed);

  if (!renderList.length) {
    // No child blocks, just render this block.
    renderList[0] = this;
  }
  if (this.rendered) {
    for (var i = 0, block; block = renderList[i]; i++) {
      block.render();
    }
    // Don't bump neighbours.
    // Although bumping neighbours would make sense, users often collapse
    // all their functions and store them next to each other.  Expanding and
    // bumping causes all their definitions to go out of alignment.
  }
};

/**
 * Open the next (or previous) FieldTextInput.
 * @param {Blockly.Field|Blockly.Block} start Current location.
 * @param {boolean} forward If true go forward, otherwise backward.
 */
Blockly.BlockSvg.prototype.tab = function(start, forward) {
  // This function need not be efficient since it runs once on a keypress.
  // Create an ordered list of all text fields and connected inputs.
  var list = [];
  for (var i = 0, input; input = this.inputList[i]; i++) {
    for (var j = 0, field; field = input.fieldRow[j]; j++) {
      if (field instanceof Blockly.FieldTextInput) {
        // TODO: Also support dropdown fields.
        list.push(field);
      }
    }
    if (input.connection) {
      var block = input.connection.targetBlock();
      if (block) {
        list.push(block);
      }
    }
  }
  i = list.indexOf(start);
  if (i == -1) {
    // No start location, start at the beginning or end.
    i = forward ? -1 : list.length;
  }
  var target = list[forward ? i + 1 : i - 1];
  if (!target) {
    // Ran off of list.
    var parent = this.getParent();
    if (parent) {
      parent.tab(this, forward);
    }
  } else if (target instanceof Blockly.Field) {
    target.showEditor_();
  } else {
    target.tab(null, forward);
  }
};

/**
 * Handle a mouse-down on an SVG block.
 * @param {!Event} e Mouse down event.
 * @private
 */
Blockly.BlockSvg.prototype.onMouseDown_ = function(e) {
  if (this.workspace.options.readOnly) {
    return;
  }
  if (this.isInFlyout) {
    return;
  }
  if (this.isInMutator) {
    // Mutator's coordinate system could be out of date because the bubble was
    // dragged, the block was moved, the parent workspace zoomed, etc.
    this.workspace.resize();
  }

  this.workspace.updateScreenCalculationsIfScrolled();
  this.workspace.markFocused();
  Blockly.terminateDrag_();
  this.select();
  Blockly.hideChaff();
  Blockly.DropDownDiv.hideWithoutAnimation();
  if (Blockly.isRightButton(e)) {
    // Right-click.
    this.showContextMenu_(e);
  } else if (!this.isMovable()) {
    // Allow immovable blocks to be selected and context menued, but not
    // dragged.  Let this event bubble up to document, so the workspace may be
    // dragged instead.
    return;
  } else {
    if (!Blockly.Events.getGroup()) {
      Blockly.Events.setGroup(true);
    }
    // Left-click (or middle click)
    this.dragStartXY_ = this.getRelativeToSurfaceXY();
    this.workspace.startDrag(e, this.dragStartXY_);

    Blockly.dragMode_ = Blockly.DRAG_STICKY;
    Blockly.BlockSvg.onMouseUpWrapper_ = Blockly.bindEvent_(document,
        'mouseup', this, this.onMouseUp_);
    Blockly.BlockSvg.onMouseMoveWrapper_ = Blockly.bindEvent_(document,
        'mousemove', this, this.onMouseMove_);
    // Build a list of bubbles that need to be moved and where they started.
    this.draggedBubbles_ = [];
    var descendants = this.getDescendants();
    for (var i = 0, descendant; descendant = descendants[i]; i++) {
      var icons = descendant.getIcons();
      for (var j = 0; j < icons.length; j++) {
        var data = icons[j].getIconLocation();
        data.bubble = icons[j];
        this.draggedBubbles_.push(data);
      }
    }
  }
  // This event has been handled.  No need to bubble up to the document.
  e.stopPropagation();
  e.preventDefault();
};

/**
 * Handle a mouse-up anywhere in the SVG pane.  Is only registered when a
 * block is clicked.  We can't use mouseUp on the block since a fast-moving
 * cursor can briefly escape the block before it catches up.
 * @param {!Event} e Mouse up event.
 * @private
 */
Blockly.BlockSvg.prototype.onMouseUp_ = function(e) {
  // A field is being edited if either the WidgetDiv or DropDownDiv is currently open.
  // If a field is being edited, don't fire any click events.
  var fieldEditing = Blockly.WidgetDiv.isVisible() || Blockly.DropDownDiv.isVisible();
  if (Blockly.dragMode_ != Blockly.DRAG_FREE && !fieldEditing) {
    Blockly.Events.fire(
        new Blockly.Events.Ui(this, 'click', undefined, undefined));
    // Scratch-specific: also fire a "stack click" event for this stack.
    // This is used to toggle the stack when any block in the stack is clicked.
    var rootBlock = this.workspace.getBlockById(this.id).getRootBlock();
    Blockly.Events.fire(
      new Blockly.Events.Ui(rootBlock, 'stackclick', undefined, undefined));
  }
  Blockly.terminateDrag_();
  if (Blockly.selected && Blockly.highlightedConnection_) {
    this.positionNewBlock(Blockly.selected,
        Blockly.localConnection_, Blockly.highlightedConnection_);
    // Connect two blocks together.
    Blockly.localConnection_.connect(Blockly.highlightedConnection_);
    if (this.rendered) {
      // Trigger a connection animation.
      // Determine which connection is inferior (lower in the source stack).
      var inferiorConnection = Blockly.localConnection_.isSuperior() ?
          Blockly.highlightedConnection_ : Blockly.localConnection_;
      inferiorConnection.getSourceBlock().connectionUiEffect();
    }
    if (this.workspace.trashcan) {
      // Don't throw an object in the trash can if it just got connected.
      this.workspace.trashcan.close();
    }
  } else if (!this.getParent() && Blockly.selected.isDeletable() &&
      this.workspace.isDeleteArea(e)) {
    var trashcan = this.workspace.trashcan;
    if (trashcan) {
      goog.Timer.callOnce(trashcan.close, 100, trashcan);
    }
    Blockly.selected.dispose(false, true);
  }
  if (Blockly.highlightedConnection_) {
    Blockly.highlightedConnection_ = null;
  }
  Blockly.Css.setCursor(Blockly.Css.Cursor.OPEN);
  if (!Blockly.WidgetDiv.isVisible()) {
    Blockly.Events.setGroup(false);
  }
};

/**
 * Load the block's help page in a new window.
 * @private
 */
Blockly.BlockSvg.prototype.showHelp_ = function() {
  var url = goog.isFunction(this.helpUrl) ? this.helpUrl() : this.helpUrl;
  if (url) {
    // @todo rewrite
    alert(url);
  }
};

/**
 * Show the context menu for this block.
 * @param {!Event} e Mouse event.
 * @private
 */
Blockly.BlockSvg.prototype.showContextMenu_ = function(e) {
  if (this.workspace.options.readOnly || !this.contextMenu) {
    return;
  }
  // Save the current block in a variable for use in closures.
  var block = this;
  var menuOptions = [];

  if (this.isDeletable() && this.isMovable() && !block.isInFlyout) {
    // Option to duplicate this block.
    var duplicateOption = {
      text: Blockly.Msg.DUPLICATE_BLOCK,
      enabled: true,
      callback: function() {
        Blockly.duplicate_(block);
      }
    };
    menuOptions.push(duplicateOption);

    if (this.isEditable() && this.workspace.options.comments) {
      // Option to add/remove a comment.
      var commentOption = {enabled: !goog.userAgent.IE};
      if (this.comment) {
        commentOption.text = Blockly.Msg.REMOVE_COMMENT;
        commentOption.callback = function() {
          block.setCommentText(null);
        };
      } else {
        commentOption.text = Blockly.Msg.ADD_COMMENT;
        commentOption.callback = function() {
          block.setCommentText('');
        };
      }
      menuOptions.push(commentOption);
    }

    // Option to delete this block.
    // Count the number of blocks that are nested in this block.
    var descendantCount = this.getDescendants(true).length;
    var nextBlock = this.getNextBlock();
    if (nextBlock) {
      // Blocks in the current stack would survive this block's deletion.
      descendantCount -= nextBlock.getDescendants(true).length;
    }
    var deleteOption = {
      text: descendantCount == 1 ? Blockly.Msg.DELETE_BLOCK :
          Blockly.Msg.DELETE_X_BLOCKS.replace('%1', String(descendantCount)),
      enabled: true,
      callback: function() {
        Blockly.Events.setGroup(true);
        block.dispose(true, true);
        Blockly.Events.setGroup(false);
      }
    };
    menuOptions.push(deleteOption);
  }

  // Option to get help.
  var url = goog.isFunction(this.helpUrl) ? this.helpUrl() : this.helpUrl;
  var helpOption = {enabled: !!url};
  helpOption.text = Blockly.Msg.HELP;
  helpOption.callback = function() {
    block.showHelp_();
  };
  menuOptions.push(helpOption);

  // Allow the block to add or modify menuOptions.
  if (this.customContextMenu && !block.isInFlyout) {
    this.customContextMenu(menuOptions);
  }

  Blockly.ContextMenu.show(e, menuOptions, this.RTL);
  Blockly.ContextMenu.currentBlock = this;
};

/**
 * Move the connections for this block and all blocks attached under it.
 * Also update any attached bubbles.
 * @param {number} dx Horizontal offset from current location.
 * @param {number} dy Vertical offset from current location.
 * @private
 */
Blockly.BlockSvg.prototype.moveConnections_ = function(dx, dy) {
  if (!this.rendered) {
    // Rendering is required to lay out the blocks.
    // This is probably an invisible block attached to a collapsed block.
    return;
  }
  var myConnections = this.getConnections_(false);
  for (var i = 0; i < myConnections.length; i++) {
    myConnections[i].moveBy(dx, dy);
  }
  var icons = this.getIcons();
  for (i = 0; i < icons.length; i++) {
    icons[i].computeIconLocation();
  }

  // Recurse through all blocks attached under this one.
  for (i = 0; i < this.childBlocks_.length; i++) {
    this.childBlocks_[i].moveConnections_(dx, dy);
  }
};

/**
 * Recursively adds or removes the dragging class to this node and its children.
 * @param {boolean} adding True if adding, false if removing.
 * @private
 */
Blockly.BlockSvg.prototype.setDragging_ = function(adding) {
  if (adding) {
    this.addDragging();
    Blockly.draggingConnections_ =
        Blockly.draggingConnections_.concat(this.getConnections_(true));
  } else {
    this.removeDragging();
    Blockly.draggingConnections_ = [];
  }
  // Recurse through all blocks attached under this one.
  for (var i = 0; i < this.childBlocks_.length; i++) {
    this.childBlocks_[i].setDragging_(adding);
  }
};

/**
 * Move this block to its workspace's drag surface, accounting for positioning.
 * Generally should be called at the same time as setDragging_(true).
 * @private
 */
Blockly.BlockSvg.prototype.moveToDragSurface_ = function() {
  // The translation for drag surface blocks,
  // is equal to the current relative-to-surface position,
  // to keep the position in sync as it move on/off the surface.
  var xy = this.getRelativeToSurfaceXY();
  this.clearTransformAttributes_();
  this.workspace.dragSurface.translateSurface(xy.x, xy.y);
  // Execute the move on the top-level SVG component
  this.workspace.dragSurface.setBlocksAndShow(this.getSvgRoot());
};

/**
 * Move this block back to the workspace block canvas.
 * Generally should be called at the same time as setDragging_(false).
 * @private
 */
Blockly.BlockSvg.prototype.moveOffDragSurface_ = function() {
  // Translate to current position, turning off 3d.
  var xy = this.getRelativeToSurfaceXY();
  this.clearTransformAttributes_();
  this.translate(xy.x, xy.y, false);
  this.workspace.dragSurface.clearAndHide(this.workspace.getCanvas());
};

/**
 * Clear the block of style="..." and transform="..." attributes.
 * Used when the block is switching from 3d to 2d transform or vice versa.
 * @private
 */
Blockly.BlockSvg.prototype.clearTransformAttributes_ = function() {
  if (this.getSvgRoot().hasAttribute('transform')) {
    this.getSvgRoot().removeAttribute('transform');
  }
  if (this.getSvgRoot().hasAttribute('style')) {
    this.getSvgRoot().removeAttribute('style');
  }
};

/**
 * Drag this block to follow the mouse.
 * @param {!Event} e Mouse move event.
 * @private
 */
Blockly.BlockSvg.prototype.onMouseMove_ = function(e) {
  if (e.type == 'mousemove' && e.clientX <= 1 && e.clientY == 0 &&
      e.button == 0) {
    /* HACK:
     Safari Mobile 6.0 and Chrome for Android 18.0 fire rogue mousemove
     events on certain touch actions. Ignore events with these signatures.
     This may result in a one-pixel blind spot in other browsers,
     but this shouldn't be noticeable. */
    e.stopPropagation();
    return;
  }

  var oldXY = this.getRelativeToSurfaceXY();
  var newXY = this.workspace.moveDrag(e);

  if (Blockly.dragMode_ == Blockly.DRAG_STICKY) {
    // Still dragging within the sticky DRAG_RADIUS.
    var dr = goog.math.Coordinate.distance(oldXY, newXY) * this.workspace.scale;
    if (dr > Blockly.DRAG_RADIUS) {
      Blockly.Css.setCursor(Blockly.Css.Cursor.CLOSED);
      // Switch to unrestricted dragging.
      Blockly.dragMode_ = Blockly.DRAG_FREE;
      Blockly.longStop_();
      // Must move to drag surface before unplug(),
      // or else connections will calculate the wrong relative to surface XY
      // in tighten_(). Then blocks connected to this block move around on the
      // drag surface. By moving to the drag surface before unplug, connection
      // positions will be calculated correctly.
      this.moveToDragSurface_();
      // Clear WidgetDiv/DropDownDiv without animating, in case blocks are moved
      // around
      Blockly.WidgetDiv.hide(true);
      Blockly.DropDownDiv.hideWithoutAnimation();
      if (this.parentBlock_) {
        // Push this block to the very top of the stack.
        this.unplug();
      }
      this.setDragging_(true);
    }
  }
  if (Blockly.dragMode_ == Blockly.DRAG_FREE) {
    this.handleDragFree_(oldXY, newXY, e);
  }
  // This event has been handled.  No need to bubble up to the document.
  e.stopPropagation();
  e.preventDefault();
};

/**
 * Handle a mouse movement when a block is already freely dragging.
 * @param {!goog.math.Coordinate} oldXY The position of the block on screen
 *    before the most recent mouse movement.
 * @param {!goog.math.Coordinate} newXY The new location after applying the
 *    mouse movement.
 * @param {!Event} e Mouse move event.
 * @private
 */
Blockly.BlockSvg.prototype.handleDragFree_ = function(oldXY, newXY, e) {
  var dxy = goog.math.Coordinate.difference(oldXY, this.dragStartXY_);
  this.workspace.dragSurface.translateSurface(newXY.x, newXY.y);
  // Drag all the nested bubbles.
  for (var i = 0; i < this.draggedBubbles_.length; i++) {
    var commentData = this.draggedBubbles_[i];
    commentData.bubble.setIconLocation(
        goog.math.Coordinate.sum(commentData, dxy));
  }

  // Check to see if any of this block's connections are within range of
  // another block's connection.
  var myConnections = this.getConnections_(false);
  // Also check the last connection on this stack
  var lastOnStack = this.lastConnectionInStack();
  if (lastOnStack && lastOnStack != this.nextConnection) {
    myConnections.push(lastOnStack);
  }
  var closestConnection = null;
  var localConnection = null;
  var radiusConnection = Blockly.SNAP_RADIUS;
  // If there is already a connection highlighted,
  // increase the radius we check for making new connections.
  // Why? When a connection is highlighted, blocks move around when the insertion
  // marker is created, which could cause the connection became out of range.
  // By increasing radiusConnection when a connection already exists,
  // we never "lose" the connection from the offset.
  if (Blockly.localConnection_ && Blockly.highlightedConnection_) {
    radiusConnection = Blockly.CONNECTING_SNAP_RADIUS;
  }
  for (i = 0; i < myConnections.length; i++) {
    var myConnection = myConnections[i];
    var neighbour = myConnection.closest(radiusConnection, dxy);
    if (neighbour.connection) {
      closestConnection = neighbour.connection;
      localConnection = myConnection;
      radiusConnection = neighbour.radius;
    }
  }

  var updatePreviews = true;
  if (localConnection && localConnection.type == Blockly.OUTPUT_VALUE) {
    updatePreviews = true; // Always update previews for output connections.
  } else if (Blockly.localConnection_ && Blockly.highlightedConnection_) {
    var xDiff = Blockly.localConnection_.x_ + dxy.x -
        Blockly.highlightedConnection_.x_;
    var yDiff = Blockly.localConnection_.y_ + dxy.y -
        Blockly.highlightedConnection_.y_;
    var curDistance = Math.sqrt(xDiff * xDiff + yDiff * yDiff);

    // Slightly prefer the existing preview over a new preview.
    if (closestConnection && radiusConnection > curDistance -
        Blockly.CURRENT_CONNECTION_PREFERENCE) {
      updatePreviews = false;
    }
  }

  if (updatePreviews) {
    var candidateIsLast = (localConnection == lastOnStack);
    this.updatePreviews(closestConnection, localConnection, radiusConnection,
        e, newXY.x - this.dragStartXY_.x, newXY.y - this.dragStartXY_.y,
        candidateIsLast);
  }
};

/**
 * Preview the results of the drag if the mouse is released immediately.
 * @param {Blockly.Connection} closestConnection The closest connection found
 *    during the search
 * @param {Blockly.Connection} localConnection The connection on the moving
 *    block.
 * @param {number} radiusConnection The distance between closestConnection and
 *    localConnection.
 * @param {!Event} e Mouse move event.
 * @param {number} dx The x distance the block has moved onscreen up to this
 *    point in the drag.
 * @param {number} dy The y distance the block has moved onscreen up to this
 *    point in the drag.
 * @param {boolean} candidateIsLast True if the dragging stack is more than one
 *    block long and localConnection is the last connection on the stack.
 */
Blockly.BlockSvg.prototype.updatePreviews = function(closestConnection,
    localConnection, radiusConnection, e, dx, dy, candidateIsLast) {
  // Don't fire events for insertion marker creation or movement.
  Blockly.Events.disable();
  // Remove an insertion marker if needed.  For Scratch-Blockly we are using
  // grayed-out blocks instead of highlighting the connection; for compatibility
  // with Web Blockly the name "highlightedConnection" will still be used.
  if (Blockly.highlightedConnection_ &&
      Blockly.highlightedConnection_ != closestConnection) {
    if (Blockly.replacementMarker_) {
      Blockly.BlockSvg.removeReplacementMarker();
    } else if (Blockly.insertionMarker_ && Blockly.insertionMarkerConnection_) {
      Blockly.BlockSvg.disconnectInsertionMarker();
    }
    // If there's already an insertion marker but it's representing the wrong
    // block, delete it so we can create the correct one.
    if (Blockly.insertionMarker_ &&
        ((candidateIsLast && Blockly.localConnection_.sourceBlock_ == this) ||
         (!candidateIsLast && Blockly.localConnection_.sourceBlock_ != this))) {
      Blockly.insertionMarker_.dispose();
      Blockly.insertionMarker_ = null;
    }
    Blockly.highlightedConnection_ = null;
    Blockly.localConnection_ = null;
  }

  // Add an insertion marker or replacement marker if needed.
  if (closestConnection &&
      closestConnection != Blockly.highlightedConnection_ &&
      !closestConnection.sourceBlock_.isInsertionMarker()) {
    Blockly.highlightedConnection_ = closestConnection;
    Blockly.localConnection_ = localConnection;

    // Dragging a block over a nexisting block in an input should replace the
    // existing block and bump it out.  Similarly, dragging a terminal block
    // over another (connected) terminal block will replace, not insert.
    var shouldReplace = (localConnection.type == Blockly.OUTPUT_VALUE ||
        (localConnection.type == Blockly.PREVIOUS_STATEMENT &&
        closestConnection.isConnected() &&
        !this.nextConnection));

    if (shouldReplace) {
      this.addReplacementMarker_(localConnection, closestConnection);
    } else {  // Should insert
      this.connectInsertionMarker_(localConnection, closestConnection);
    }
  }
  // Reenable events.
  Blockly.Events.enable();

  // Provide visual indication of whether the block will be deleted if
  // dropped here.
  if (this.isDeletable()) {
    this.workspace.isDeleteArea(e);
  }
};

/**
 * Add highlighting showing which block will be replaced.
 * @param {Blockly.Connection} localConnection The connection on the dragging
 *     block.
 * @param {Blockly.Connection} closestConnection The connnection to pretend to
 *     connect to.
 */
Blockly.BlockSvg.prototype.addReplacementMarker_ = function(localConnection,
    closestConnection) {
  if (closestConnection.targetBlock()) {
    Blockly.replacementMarker_ = closestConnection.targetBlock();
    Blockly.replacementMarker_.highlightForReplacement(true);
  } else if(localConnection.type == Blockly.OUTPUT_VALUE) {
    Blockly.replacementMarker_ = closestConnection.sourceBlock_;
    Blockly.replacementMarker_.highlightShapeForInput(closestConnection,
        true);
  }
};

/**
 * Get rid of the highlighting marking the block that will be replaced.
 */
Blockly.BlockSvg.removeReplacementMarker = function() {
  // If there's no block in place, but we're still connecting to a value input,
  // then we must be highlighting an input shape.
  if (Blockly.highlightedConnection_.type == Blockly.INPUT_VALUE &&
    !Blockly.highlightedConnection_.isConnected()) {
    Blockly.replacementMarker_.highlightShapeForInput(
        Blockly.highlightedConnection_, false);
  } else {
    Blockly.replacementMarker_.highlightForReplacement(false);
  }
  Blockly.replacementMarker_ = null;
};

/**
 * Place and render an insertion marker to indicate what would happen if you
 * release the drag right now.
 * @param {Blockly.Connection} localConnection The connection on the dragging
 *     block.
 * @param {Blockly.Connection} closestConnection The connnection to connect the
 *     insertion marker to.
 */
Blockly.BlockSvg.prototype.connectInsertionMarker_ = function(localConnection,
    closestConnection) {
  var insertingBlock = Blockly.localConnection_.sourceBlock_;
  if (!Blockly.insertionMarker_) {
    Blockly.insertionMarker_ =
        this.workspace.newBlock(insertingBlock.type);
    Blockly.insertionMarker_.setInsertionMarker(true, insertingBlock.width);
    Blockly.insertionMarker_.initSvg();
  }

  var insertionMarker = Blockly.insertionMarker_;
  var insertionMarkerConnection = insertionMarker.getMatchingConnection(
      localConnection.sourceBlock_, localConnection);
  if (insertionMarkerConnection != Blockly.insertionMarkerConnection_) {
    insertionMarker.rendered = true;
    // Render disconnected from everything else so that we have a valid
    // connection location.
    insertionMarker.render();
    insertionMarker.getSvgRoot().setAttribute('visibility', 'visible');

    this.positionNewBlock(insertionMarker,
        insertionMarkerConnection, closestConnection);

    if (insertionMarkerConnection.type == Blockly.PREVIOUS_STATEMENT &&
        !insertionMarker.nextConnection) {
      Blockly.bumpedConnection_ = closestConnection.targetConnection;
    }
    // Renders insertion marker.
    insertionMarkerConnection.connect(closestConnection);
    Blockly.insertionMarkerConnection_ = insertionMarkerConnection;
  }
};

/**
 * Disconnect the current insertion marker from the stack, and heal the stack to
 * its previous state.
 */
Blockly.BlockSvg.disconnectInsertionMarker = function() {
  // The insertion marker is the first block in a stack, either because it
  // doesn't have a previous connection or because the previous connection is
  // not connected.  Unplug won't do anything in that case.  Instead, unplug the
  // following block.
  if (Blockly.insertionMarkerConnection_ ==
      Blockly.insertionMarker_.nextConnection &&
      (!Blockly.insertionMarker_.previousConnection ||
      !Blockly.insertionMarker_.previousConnection.targetConnection)) {
    Blockly.insertionMarkerConnection_.targetBlock().unplug(false);
  }
  // Inside of a C-block, first statement connection.
  else if (Blockly.insertionMarkerConnection_.type == Blockly.NEXT_STATEMENT &&
      Blockly.insertionMarkerConnection_ !=
      Blockly.insertionMarker_.nextConnection) {
    var innerConnection = Blockly.insertionMarkerConnection_.targetConnection;
    innerConnection.sourceBlock_.unplug(false);
    var previousBlockNextConnection =
        Blockly.insertionMarker_.previousConnection.targetConnection;
    Blockly.insertionMarker_.unplug(true);
    if (previousBlockNextConnection) {
      previousBlockNextConnection.connect(innerConnection);
    }
  }
  else {
    Blockly.insertionMarker_.unplug(true /* healStack */);
  }

  if (Blockly.insertionMarkerConnection_.targetConnection) {
    throw 'insertionMarkerConnection still connected at the end of disconnectInsertionMarker';
  }
  Blockly.insertionMarkerConnection_ = null;
  Blockly.insertionMarker_.getSvgRoot().setAttribute('visibility', 'hidden');
};

/**
 * Add or remove the UI indicating if this block is movable or not.
 */
Blockly.BlockSvg.prototype.updateMovable = function() {
  if (this.isMovable()) {
    Blockly.addClass_(/** @type {!Element} */ (this.svgGroup_),
                      'blocklyDraggable');
  } else {
    Blockly.removeClass_(/** @type {!Element} */ (this.svgGroup_),
                         'blocklyDraggable');
  }
};

/**
 * Set whether this block is movable or not.
 * @param {boolean} movable True if movable.
 */
Blockly.BlockSvg.prototype.setMovable = function(movable) {
  Blockly.BlockSvg.superClass_.setMovable.call(this, movable);
  this.updateMovable();
};

/**
 * Set whether this block is editable or not.
 * @param {boolean} editable True if editable.
 */
Blockly.BlockSvg.prototype.setEditable = function(editable) {
  Blockly.BlockSvg.superClass_.setEditable.call(this, editable);
  var icons = this.getIcons();
  for (var i = 0; i < icons.length; i++) {
    icons[i].updateEditable();
  }
};

/**
 * Set whether this block is a shadow block or not.
 * @param {boolean} shadow True if a shadow.
 */
Blockly.BlockSvg.prototype.setShadow = function(shadow) {
  Blockly.BlockSvg.superClass_.setShadow.call(this, shadow);
  this.updateColour();
};

/**
 * Set whether this block is an insertion marker block or not.
 * @param {boolean} insertionMarker True if an insertion marker.
 * @param {Number=} opt_minWidth Optional minimum width of the marker.
 */
Blockly.BlockSvg.prototype.setInsertionMarker = function(insertionMarker, opt_minWidth) {
  Blockly.BlockSvg.superClass_.setInsertionMarker.call(this, insertionMarker);
  this.insertionMarkerMinWidth_ = opt_minWidth;
  this.updateColour();
};

/**
 * Return the root node of the SVG or null if none exists.
 * @return {Element} The root SVG node (probably a group).
 */
Blockly.BlockSvg.prototype.getSvgRoot = function() {
  return this.svgGroup_;
};

/**
 * Dispose of this block.
 * @param {boolean} healStack If true, then try to heal any gap by connecting
 *     the next statement with the previous statement.  Otherwise, dispose of
 *     all children of this block.
 * @param {boolean} animate If true, show a disposal animation and sound.
 */
Blockly.BlockSvg.prototype.dispose = function(healStack, animate) {
  if (!this.workspace) {
    // The block has already been deleted.
    return;
  }
  Blockly.Tooltip.hide();
  Blockly.Field.startCache();
  // Save the block's workspace temporarily so we can resize the
  // contents once the block is disposed.
  var blockWorkspace = this.workspace;
  // If this block is being dragged, unlink the mouse events.
  if (Blockly.selected == this) {
    this.unselect();
    Blockly.terminateDrag_();
  }
  // If this block has a context menu open, close it.
  if (Blockly.ContextMenu.currentBlock == this) {
    Blockly.ContextMenu.hide();
  }

  if (animate && this.rendered) {
    this.unplug(healStack);
    this.disposeUiEffect();
  }
  // Stop rerendering.
  this.rendered = false;

  Blockly.Events.disable();
  try {
    var icons = this.getIcons();
    for (var i = 0; i < icons.length; i++) {
      icons[i].dispose();
    }
  } finally {
    Blockly.Events.enable();
  }
  Blockly.BlockSvg.superClass_.dispose.call(this, healStack);

  goog.dom.removeNode(this.svgGroup_);
  blockWorkspace.resizeContents();
  // Sever JavaScript to DOM connections.
  this.svgGroup_ = null;
  this.svgPath_ = null;
  Blockly.Field.stopCache();
};

/**
 * Play some UI effects (sound, animation) when disposing of a block.
 */
Blockly.BlockSvg.prototype.disposeUiEffect = function() {
  this.workspace.playAudio('delete');

  var xy = Blockly.getSvgXY_(/** @type {!Element} */ (this.svgGroup_),
                             this.workspace);
  // Deeply clone the current block.
  var clone = this.svgGroup_.cloneNode(true);
  clone.translateX_ = xy.x;
  clone.translateY_ = xy.y;
  clone.setAttribute('transform',
      'translate(' + clone.translateX_ + ',' + clone.translateY_ + ')');
  this.workspace.getParentSvg().appendChild(clone);
  clone.bBox_ = clone.getBBox();
  // Start the animation.
  Blockly.BlockSvg.disposeUiStep_(clone, this.RTL, new Date,
      this.workspace.scale);
};

/**
 * Play some UI effects (sound) after a connection has been established.
 */
Blockly.BlockSvg.prototype.connectionUiEffect = function() {
  this.workspace.playAudio('click');
};

/**
 * Animate a cloned block and eventually dispose of it.
 * This is a class method, not an instace method since the original block has
 * been destroyed and is no longer accessible.
 * @param {!Element} clone SVG element to animate and dispose of.
 * @param {boolean} rtl True if RTL, false if LTR.
 * @param {!Date} start Date of animation's start.
 * @param {number} workspaceScale Scale of workspace.
 * @private
 */
Blockly.BlockSvg.disposeUiStep_ = function(clone, rtl, start, workspaceScale) {
  var ms = new Date - start;
  var percent = ms / 150;
  if (percent > 1) {
    goog.dom.removeNode(clone);
  } else {
    var x = clone.translateX_ +
        (rtl ? -1 : 1) * clone.bBox_.width * workspaceScale / 2 * percent;
    var y = clone.translateY_ + clone.bBox_.height * workspaceScale * percent;
    var scale = (1 - percent) * workspaceScale;
    clone.setAttribute('transform', 'translate(' + x + ',' + y + ')' +
        ' scale(' + scale + ')');
    var closure = function() {
      Blockly.BlockSvg.disposeUiStep_(clone, rtl, start, workspaceScale);
    };
    setTimeout(closure, 10);
  }
};

/**
 * Enable or disable a block.
 */
Blockly.BlockSvg.prototype.updateDisabled = function() {
  // not supported
};

/**
 * Returns the comment on this block (or '' if none).
 * @return {string} Block's comment.
 */
Blockly.BlockSvg.prototype.getCommentText = function() {
  if (this.comment) {
    var comment = this.comment.getText();
    // Trim off trailing whitespace.
    return comment.replace(/\s+$/, '').replace(/ +\n/g, '\n');
  }
  return '';
};

/**
 * Set this block's comment text.
 * @param {?string} text The text, or null to delete.
 */
Blockly.BlockSvg.prototype.setCommentText = function(text) {
  var changedState = false;
  if (goog.isString(text)) {
    if (!this.comment) {
      this.comment = new Blockly.Comment(this);
      changedState = true;
    }
    this.comment.setText(/** @type {string} */ (text));
  } else {
    if (this.comment) {
      this.comment.dispose();
      changedState = true;
    }
  }
  if (changedState && this.rendered) {
    this.render();
    // Adding or removing a comment icon will cause the block to change shape.
    this.bumpNeighbours_();
  }
};

/**
 * Set this block's warning text.
 * @param {?string} text The text, or null to delete.
 * @param {string=} opt_id An optional ID for the warning text to be able to
 *     maintain multiple warnings.
 */
Blockly.BlockSvg.prototype.setWarningText = function(text, opt_id) {
  if (!this.setWarningText.pid_) {
    // Create a database of warning PIDs.
    // Only runs once per block (and only those with warnings).
    this.setWarningText.pid_ = Object.create(null);
  }
  var id = opt_id || '';
  if (!id) {
    // Kill all previous pending processes, this edit supercedes them all.
    for (var n in this.setWarningText.pid_) {
      clearTimeout(this.setWarningText.pid_[n]);
      delete this.setWarningText.pid_[n];
    }
  } else if (this.setWarningText.pid_[id]) {
    // Only queue up the latest change.  Kill any earlier pending process.
    clearTimeout(this.setWarningText.pid_[id]);
    delete this.setWarningText.pid_[id];
  }
  if (Blockly.dragMode_ == Blockly.DRAG_FREE) {
    // Don't change the warning text during a drag.
    // Wait until the drag finishes.
    var thisBlock = this;
    this.setWarningText.pid_[id] = setTimeout(function() {
      if (thisBlock.workspace) {  // Check block wasn't deleted.
        delete thisBlock.setWarningText.pid_[id];
        thisBlock.setWarningText(text, id);
      }
    }, 100);
    return;
  }
  if (this.isInFlyout) {
    text = null;
  }

  var changedState = false;
  if (goog.isString(text)) {
    if (!this.warning) {
      this.warning = new Blockly.Warning(this);
      changedState = true;
    }
    this.warning.setText(/** @type {string} */ (text), id);
  } else {
    // Dispose all warnings if no id is given.
    if (this.warning && !id) {
      this.warning.dispose();
      changedState = true;
    } else if (this.warning) {
      var oldText = this.warning.getText();
      this.warning.setText('', id);
      var newText = this.warning.getText();
      if (!newText) {
        this.warning.dispose();
      }
      changedState = oldText == newText;
    }
  }
  if (changedState && this.rendered) {
    this.render();
    // Adding or removing a warning icon will cause the block to change shape.
    this.bumpNeighbours_();
  }
};

/**
 * Give this block a mutator dialog.
 * @param {Blockly.Mutator} mutator A mutator dialog instance or null to remove.
 */
Blockly.BlockSvg.prototype.setMutator = function(mutator) {
  if (this.mutator && this.mutator !== mutator) {
    this.mutator.dispose();
  }
  if (mutator) {
    mutator.block_ = this;
    this.mutator = mutator;
    mutator.createIcon();
  }
};

/**
 * Select this block.  Highlight it visually.
 */
Blockly.BlockSvg.prototype.addSelect = function() {
  Blockly.addClass_(/** @type {!Element} */ (this.svgGroup_),
                    'blocklySelected');
  // Move the selected block to the top of the stack.
  var block = this;
  do {
    var root = block.getSvgRoot();
    root.parentNode.appendChild(root);
    block = block.getParent();
  } while (block);
};

/**
 * Unselect this block.  Remove its highlighting.
 */
Blockly.BlockSvg.prototype.removeSelect = function() {
  Blockly.removeClass_(/** @type {!Element} */ (this.svgGroup_),
                       'blocklySelected');
};

/**
 * Adds the dragging class to this block.
 */
Blockly.BlockSvg.prototype.addDragging = function() {
  Blockly.addClass_(/** @type {!Element} */ (this.svgGroup_),
                    'blocklyDragging');
};

/**
 * Removes the dragging class from this block.
 */
Blockly.BlockSvg.prototype.removeDragging = function() {
  Blockly.removeClass_(/** @type {!Element} */ (this.svgGroup_),
                       'blocklyDragging');
};

// Overrides of functions on Blockly.Block that take into account whether the
// block has been rendered.

/**
 * Change the colour of a block.
 * @param {number|string} colour HSV hue value, or #RRGGBB string.
 * @param {number|string} colourSecondary Secondary HSV hue value, or #RRGGBB
 *    string.
 * @param {number|string} colourTertiary Tertiary HSV hue value, or #RRGGBB
 *    string.
 */
Blockly.BlockSvg.prototype.setColour = function(colour, colourSecondary,
    colourTertiary) {
  Blockly.BlockSvg.superClass_.setColour.call(this, colour, colourSecondary,
      colourTertiary);

  if (this.rendered) {
    this.updateColour();
  }
};

/**
 * Set whether this block can chain onto the bottom of another block.
 * @param {boolean} newBoolean True if there can be a previous statement.
 * @param {string|Array.<string>|null|undefined} opt_check Statement type or
 *     list of statement types.  Null/undefined if any type could be connected.
 */
Blockly.BlockSvg.prototype.setPreviousStatement =
    function(newBoolean, opt_check) {
  /* eslint-disable indent */
  Blockly.BlockSvg.superClass_.setPreviousStatement.call(this, newBoolean,
      opt_check);

  if (this.rendered) {
    this.render();
    this.bumpNeighbours_();
  }
};  /* eslint-enable indent */

/**
 * Set whether another block can chain onto the bottom of this block.
 * @param {boolean} newBoolean True if there can be a next statement.
 * @param {string|Array.<string>|null|undefined} opt_check Statement type or
 *     list of statement types.  Null/undefined if any type could be connected.
 */
Blockly.BlockSvg.prototype.setNextStatement = function(newBoolean, opt_check) {
  Blockly.BlockSvg.superClass_.setNextStatement.call(this, newBoolean,
      opt_check);

  if (this.rendered) {
    this.render();
    this.bumpNeighbours_();
  }
};

/**
 * Set whether this block returns a value.
 * @param {boolean} newBoolean True if there is an output.
 * @param {string|Array.<string>|null|undefined} opt_check Returned type or list
 *     of returned types.  Null or undefined if any type could be returned
 *     (e.g. variable get).
 */
Blockly.BlockSvg.prototype.setOutput = function(newBoolean, opt_check) {
  Blockly.BlockSvg.superClass_.setOutput.call(this, newBoolean, opt_check);

  if (this.rendered) {
    this.render();
    this.bumpNeighbours_();
  }
};

/**
 * Set whether value inputs are arranged horizontally or vertically.
 * @param {boolean} newBoolean True if inputs are horizontal.
 */
Blockly.BlockSvg.prototype.setInputsInline = function(newBoolean) {
  Blockly.BlockSvg.superClass_.setInputsInline.call(this, newBoolean);

  if (this.rendered) {
    this.render();
    this.bumpNeighbours_();
  }
};

/**
 * Remove an input from this block.
 * @param {string} name The name of the input.
 * @param {boolean=} opt_quiet True to prevent error if input is not present.
 * @throws {goog.asserts.AssertionError} if the input is not present and
 *     opt_quiet is not true.
 */
Blockly.BlockSvg.prototype.removeInput = function(name, opt_quiet) {
  Blockly.BlockSvg.superClass_.removeInput.call(this, name, opt_quiet);

  if (this.rendered) {
    this.render();
    // Removing an input will cause the block to change shape.
    this.bumpNeighbours_();
  }
};

/**
 * Move a numbered input to a different location on this block.
 * @param {number} inputIndex Index of the input to move.
 * @param {number} refIndex Index of input that should be after the moved input.
 */
Blockly.BlockSvg.prototype.moveNumberedInputBefore = function(
    inputIndex, refIndex) {
  Blockly.BlockSvg.superClass_.moveNumberedInputBefore.call(this, inputIndex,
      refIndex);

  if (this.rendered) {
    this.render();
    // Moving an input will cause the block to change shape.
    this.bumpNeighbours_();
  }
};

/**
 * Add a value input, statement input or local variable to this block.
 * @param {number} type Either Blockly.INPUT_VALUE or Blockly.NEXT_STATEMENT or
 *     Blockly.DUMMY_INPUT.
 * @param {string} name Language-neutral identifier which may used to find this
 *     input again.  Should be unique to this block.
 * @return {!Blockly.Input} The input object created.
 * @private
 */
Blockly.BlockSvg.prototype.appendInput_ = function(type, name) {
  var input = Blockly.BlockSvg.superClass_.appendInput_.call(this, type, name);

  if (this.rendered) {
    this.render();
    // Adding an input will cause the block to change shape.
    this.bumpNeighbours_();
  }
  return input;
};

/**
 * Returns connections originating from this block.
 * @param {boolean} all If true, return all connections even hidden ones.
 *     Otherwise, for a non-rendered block return an empty list, and for a
 *     collapsed block don't return inputs connections.
 * @return {!Array.<!Blockly.Connection>} Array of connections.
 * @private
 */
Blockly.BlockSvg.prototype.getConnections_ = function(all) {
  var myConnections = [];
  if (all || this.rendered) {
    if (this.outputConnection) {
      myConnections.push(this.outputConnection);
    }
    if (this.previousConnection) {
      myConnections.push(this.previousConnection);
    }
    if (this.nextConnection) {
      myConnections.push(this.nextConnection);
    }
    if (all || !this.collapsed_) {
      for (var i = 0, input; input = this.inputList[i]; i++) {
        if (input.connection) {
          myConnections.push(input.connection);
        }
      }
    }
  }
  return myConnections;
};

/**
 * Create a connection of the specified type.
 * @param {number} type The type of the connection to create.
 * @return {!Blockly.RenderedConnection} A new connection of the specified type.
 * @private
 */
Blockly.BlockSvg.prototype.makeConnection_ = function(type) {
  return new Blockly.RenderedConnection(this, type);
};<|MERGE_RESOLUTION|>--- conflicted
+++ resolved
@@ -443,10 +443,9 @@
   var xy = this.getRelativeToSurfaceXY();
   this.translate(xy.x + dx, xy.y + dy);
   this.moveConnections_(dx, dy);
-<<<<<<< HEAD
   if (eventsEnabled) {
     event.recordNew();
-    Blockly.resizeSvgContents(this.workspace);
+    this.workspace.resizeContents();
     Blockly.Events.fire(event);
   }
 };
@@ -465,11 +464,6 @@
     this.getSvgRoot().setAttribute('transform',
         'translate(' + x + ',' + y + ')');
   }
-=======
-  event.recordNew();
-  this.workspace.resizeContents();
-  Blockly.Events.fire(event);
->>>>>>> 953fb9f1
 };
 
 /**
