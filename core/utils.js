/**
 * @license
 * Visual Blocks Editor
 *
 * Copyright 2012 Google Inc.
 * https://developers.google.com/blockly/
 *
 * Licensed under the Apache License, Version 2.0 (the "License");
 * you may not use this file except in compliance with the License.
 * You may obtain a copy of the License at
 *
 *   http://www.apache.org/licenses/LICENSE-2.0
 *
 * Unless required by applicable law or agreed to in writing, software
 * distributed under the License is distributed on an "AS IS" BASIS,
 * WITHOUT WARRANTIES OR CONDITIONS OF ANY KIND, either express or implied.
 * See the License for the specific language governing permissions and
 * limitations under the License.
 */

/**
 * @fileoverview Utility methods.
 * These methods are not specific to Blockly, and could be factored out into
 * a JavaScript framework such as Closure.
 * @author fraser@google.com (Neil Fraser)
 */
'use strict';

goog.provide('Blockly.utils');

goog.require('goog.dom');
goog.require('goog.events.BrowserFeature');
goog.require('goog.math.Coordinate');
goog.require('goog.userAgent');


/**
 * Add a CSS class to a element.
 * Similar to Closure's goog.dom.classes.add, except it handles SVG elements.
 * @param {!Element} element DOM element to add class to.
 * @param {string} className Name of class to add.
 * @private
 */
Blockly.addClass_ = function(element, className) {
  var classes = element.getAttribute('class') || '';
  if ((' ' + classes + ' ').indexOf(' ' + className + ' ') == -1) {
    if (classes) {
      classes += ' ';
    }
    element.setAttribute('class', classes + className);
  }
};

/**
 * Remove a CSS class from a element.
 * Similar to Closure's goog.dom.classes.remove, except it handles SVG elements.
 * @param {!Element} element DOM element to remove class from.
 * @param {string} className Name of class to remove.
 * @private
 */
Blockly.removeClass_ = function(element, className) {
  var classes = element.getAttribute('class');
  if ((' ' + classes + ' ').indexOf(' ' + className + ' ') != -1) {
    var classList = classes.split(/\s+/);
    for (var i = 0; i < classList.length; i++) {
      if (!classList[i] || classList[i] == className) {
        classList.splice(i, 1);
        i--;
      }
    }
    if (classList.length) {
      element.setAttribute('class', classList.join(' '));
    } else {
      element.removeAttribute('class');
    }
  }
};

/**
 * Checks if an element has the specified CSS class.
 * Similar to Closure's goog.dom.classes.has, except it handles SVG elements.
 * @param {!Element} element DOM element to check.
 * @param {string} className Name of class to check.
 * @return {boolean} True if class exists, false otherwise.
 * @private
 */
Blockly.hasClass_ = function(element, className) {
  var classes = element.getAttribute('class');
  return (' ' + classes + ' ').indexOf(' ' + className + ' ') != -1;
};

/**
 * Bind an event to a function call.
 * @param {!Node} node Node upon which to listen.
 * @param {string} name Event name to listen to (e.g. 'mousedown').
 * @param {Object} thisObject The value of 'this' in the function.
 * @param {!Function} func Function to call when event is triggered.
 * @return {!Array.<!Array>} Opaque data that can be passed to unbindEvent_.
 * @private
 */
Blockly.bindEvent_ = function(node, name, thisObject, func) {
  if (thisObject) {
    var wrapFunc = function(e) {
      func.call(thisObject, e);
    };
  } else {
    var wrapFunc = func;
  }
  node.addEventListener(name, wrapFunc, false);
  var bindData = [[node, name, wrapFunc]];
  // Add equivalent touch event.
  if (name in Blockly.bindEvent_.TOUCH_MAP) {
    wrapFunc = function(e) {
      // Punt on multitouch events.
      if (e.changedTouches.length == 1) {
        // Map the touch event's properties to the event.
        var touchPoint = e.changedTouches[0];
        e.clientX = touchPoint.clientX;
        e.clientY = touchPoint.clientY;
      }
      func.call(thisObject, e);
      // Stop the browser from scrolling/zooming the page.
      e.preventDefault();
    };
    for (var i = 0, eventName;
         eventName = Blockly.bindEvent_.TOUCH_MAP[name][i]; i++) {
      node.addEventListener(eventName, wrapFunc, false);
      bindData.push([node, eventName, wrapFunc]);
    }
  }
  return bindData;
};

/**
 * The TOUCH_MAP lookup dictionary specifies additional touch events to fire,
 * in conjunction with mouse events.
 * @type {Object}
 */
Blockly.bindEvent_.TOUCH_MAP = {};
if (goog.events.BrowserFeature.TOUCH_ENABLED) {
  Blockly.bindEvent_.TOUCH_MAP = {
    'mousedown': ['touchstart'],
    'mousemove': ['touchmove'],
    'mouseup': ['touchend', 'touchcancel']
  };
}

/**
 * Unbind one or more events event from a function call.
 * @param {!Array.<!Array>} bindData Opaque data from bindEvent_.  This list is
 *     emptied during the course of calling this function.
 * @return {!Function} The function call.
 * @private
 */
Blockly.unbindEvent_ = function(bindData) {
  while (bindData.length) {
    var bindDatum = bindData.pop();
    var node = bindDatum[0];
    var name = bindDatum[1];
    var func = bindDatum[2];
    node.removeEventListener(name, func, false);
  }
  return func;
};

/**
 * Don't do anything for this event, just halt propagation.
 * @param {!Event} e An event.
 */
Blockly.noEvent = function(e) {
  // This event has been handled.  No need to bubble up to the document.
  e.preventDefault();
  e.stopPropagation();
};

/**
 * Is this event targeting a text input widget?
 * @param {!Event} e An event.
 * @return {boolean} True if text input.
 * @private
 */
Blockly.isTargetInput_ = function(e) {
  return e.target.type == 'textarea' || e.target.type == 'text' ||
         e.target.type == 'number' || e.target.type == 'email' ||
         e.target.type == 'password' || e.target.type == 'search' ||
         e.target.type == 'tel' || e.target.type == 'url' ||
         e.target.isContentEditable;
};

/**
 * Return the coordinates of the top-left corner of this element relative to
 * its parent.  Only for SVG elements and children (e.g. rect, g, path).
 * @param {!Element} element SVG element to find the coordinates of.
 * @return {!goog.math.Coordinate} Object with .x and .y properties.
 * @private
 */
Blockly.getRelativeXY_ = function(element) {
  var xy = new goog.math.Coordinate(0, 0);
  // First, check for x and y attributes.
  var x = element.getAttribute('x');
  if (x) {
    xy.x = parseInt(x, 10);
  }
  var y = element.getAttribute('y');
  if (y) {
    xy.y = parseInt(y, 10);
  }
  // Second, check for transform="translate(...)" attribute.
  var transform = element.getAttribute('transform');
  var r = transform && transform.match(Blockly.getRelativeXY_.XY_REGEXP_);
  if (r) {
    xy.x += parseFloat(r[1]);
    if (r[3]) {
      xy.y += parseFloat(r[3]);
    }
  }
  return xy;
};

/**
 * Static regex to pull the x,y values out of an SVG translate() directive.
 * Note that Firefox and IE (9,10) return 'translate(12)' instead of
 * 'translate(12, 0)'.
 * Note that IE (9,10) returns 'translate(16 8)' instead of 'translate(16, 8)'.
 * Note that IE has been reported to return scientific notation (0.123456e-42).
 * @type {!RegExp}
 * @private
 */
Blockly.getRelativeXY_.XY_REGEXP_ =
    /translate\(\s*([-+\d.e]+)([ ,]\s*([-+\d.e]+)\s*\))?/;

/**
 * Return the absolute coordinates of the top-left corner of this element,
 * scales that after canvas SVG element, if it's a descendant.
 * The origin (0,0) is the top-left corner of the Blockly SVG.
 * @param {!Element} element Element to find the coordinates of.
 * @param {!Blockly.Workspace} workspace Element must be in this workspace.
 * @return {!goog.math.Coordinate} Object with .x and .y properties.
 * @private
 */
Blockly.getSvgXY_ = function(element, workspace) {
  var x = 0;
  var y = 0;
  var scale = 1;
  if (goog.dom.contains(workspace.getCanvas(), element) ||
      goog.dom.contains(workspace.getBubbleCanvas(), element)) {
    // Before the SVG canvas, scale the coordinates.
    scale = workspace.scale;
  }
  do {
    // Loop through this block and every parent.
    var xy = Blockly.getRelativeXY_(element);
    if (element == workspace.getCanvas() ||
        element == workspace.getBubbleCanvas()) {
      // After the SVG canvas, don't scale the coordinates.
      scale = 1;
    }
    x += xy.x * scale;
    y += xy.y * scale;
    element = element.parentNode;
  } while (element && element != workspace.getParentSvg());
  return new goog.math.Coordinate(x, y);
};

/**
 * Helper method for creating SVG elements.
 * @param {string} name Element's tag name.
 * @param {!Object} attrs Dictionary of attribute names and values.
 * @param {Element} parent Optional parent on which to append the element.
 * @param {Blockly.Workspace=} opt_workspace Optional workspace for access to
 *     context (scale...).
 * @return {!SVGElement} Newly created SVG element.
 */
Blockly.createSvgElement = function(name, attrs, parent, opt_workspace) {
  var e = /** @type {!SVGElement} */ (
      document.createElementNS(Blockly.SVG_NS, name));
  for (var key in attrs) {
    e.setAttribute(key, attrs[key]);
  }
  // IE defines a unique attribute "runtimeStyle", it is NOT applied to
  // elements created with createElementNS. However, Closure checks for IE
  // and assumes the presence of the attribute and crashes.
  if (document.body.runtimeStyle) {  // Indicates presence of IE-only attr.
    e.runtimeStyle = e.currentStyle = e.style;
  }
  if (parent) {
    parent.appendChild(e);
  }
  return e;
};

/**
<<<<<<< HEAD
 * Set css classes to allow/disallow the browser from selecting/highlighting
 * text, etc. on the page.
 * @param {boolean} selectable Whether elements on the page can be selected.
 */
Blockly.setPageSelectable = function(selectable) {
  if (selectable) {
    Blockly.removeClass_(document.body, 'blocklyNonSelectable');
  } else {
    Blockly.addClass_(document.body, 'blocklyNonSelectable');
  }
};

/**
=======
>>>>>>> 28c62ce0
 * Is this event a right-click?
 * @param {!Event} e Mouse event.
 * @return {boolean} True if right-click.
 */
Blockly.isRightButton = function(e) {
  if (e.ctrlKey && goog.userAgent.MAC) {
    // Control-clicking on Mac OS X is treated as a right-click.
    // WebKit on Mac OS X fails to change button to 2 (but Gecko does).
    return true;
  }
  return e.button == 2;
};

/**
 * Return the converted coordinates of the given mouse event.
 * The origin (0,0) is the top-left corner of the Blockly svg.
 * @param {!Event} e Mouse event.
 * @param {!Element} svg SVG element.
 * @return {!Object} Object with .x and .y properties.
 */
Blockly.mouseToSvg = function(e, svg) {
  var svgPoint = svg.createSVGPoint();
  svgPoint.x = e.clientX;
  svgPoint.y = e.clientY;
  var matrix = svg.getScreenCTM();
  matrix = matrix.inverse();
  return svgPoint.matrixTransform(matrix);
};

/**
 * Given an array of strings, return the length of the shortest one.
 * @param {!Array.<string>} array Array of strings.
 * @return {number} Length of shortest string.
 */
Blockly.shortestStringLength = function(array) {
  if (!array.length) {
    return 0;
  }
  var len = array[0].length;
  for (var i = 1; i < array.length; i++) {
    len = Math.min(len, array[i].length);
  }
  return len;
};

/**
 * Given an array of strings, return the length of the common prefix.
 * Words may not be split.  Any space after a word is included in the length.
 * @param {!Array.<string>} array Array of strings.
 * @param {number=} opt_shortest Length of shortest string.
 * @return {number} Length of common prefix.
 */
Blockly.commonWordPrefix = function(array, opt_shortest) {
  if (!array.length) {
    return 0;
  } else if (array.length == 1) {
    return array[0].length;
  }
  var wordPrefix = 0;
  var max = opt_shortest || Blockly.shortestStringLength(array);
  for (var len = 0; len < max; len++) {
    var letter = array[0][len];
    for (var i = 1; i < array.length; i++) {
      if (letter != array[i][len]) {
        return wordPrefix;
      }
    }
    if (letter == ' ') {
      wordPrefix = len + 1;
    }
  }
  for (var i = 1; i < array.length; i++) {
    var letter = array[i][len];
    if (letter && letter != ' ') {
      return wordPrefix;
    }
  }
  return max;
};

/**
 * Given an array of strings, return the length of the common suffix.
 * Words may not be split.  Any space after a word is included in the length.
 * @param {!Array.<string>} array Array of strings.
 * @param {number=} opt_shortest Length of shortest string.
 * @return {number} Length of common suffix.
 */
Blockly.commonWordSuffix = function(array, opt_shortest) {
  if (!array.length) {
    return 0;
  } else if (array.length == 1) {
    return array[0].length;
  }
  var wordPrefix = 0;
  var max = opt_shortest || Blockly.shortestStringLength(array);
  for (var len = 0; len < max; len++) {
    var letter = array[0].substr(-len - 1, 1);
    for (var i = 1; i < array.length; i++) {
      if (letter != array[i].substr(-len - 1, 1)) {
        return wordPrefix;
      }
    }
    if (letter == ' ') {
      wordPrefix = len + 1;
    }
  }
  for (var i = 1; i < array.length; i++) {
    var letter = array[i].charAt(array[i].length - len - 1);
    if (letter && letter != ' ') {
      return wordPrefix;
    }
  }
  return max;
};

/**
 * Is the given string a number (includes negative and decimals).
 * @param {string} str Input string.
 * @return {boolean} True if number, false otherwise.
 */
Blockly.isNumber = function(str) {
  return !!str.match(/^\s*-?\d+(\.\d+)?\s*$/);
};

/**
 * Parse a string with any number of interpolation tokens (%1, %2, ...).
 * '%' characters may be self-escaped (%%).
 * @param {string} message Text containing interpolation tokens.
 * @return {!Array.<string|number>} Array of strings and numbers.
 */
Blockly.tokenizeInterpolation = function(message) {
  var tokens = [];
  var chars = message.split('');
  chars.push('');  // End marker.
  // Parse the message with a finite state machine.
  // 0 - Base case.
  // 1 - % found.
  // 2 - Digit found.
  var state = 0;
  var buffer = [];
  var number = null;
  for (var i = 0; i < chars.length; i++) {
    var c = chars[i];
    if (state == 0) {
      if (c == '%') {
        state = 1;  // Start escape.
      } else {
        buffer.push(c);  // Regular char.
      }
    } else if (state == 1) {
      if (c == '%') {
        buffer.push(c);  // Escaped %: %%
        state = 0;
      } else if ('0' <= c && c <= '9') {
        state = 2;
        number = c;
        var text = buffer.join('');
        if (text) {
          tokens.push(text);
        }
        buffer.length = 0;
      } else {
        buffer.push('%', c);  // Not an escape: %a
        state = 0;
      }
    } else if (state == 2) {
      if ('0' <= c && c <= '9') {
        number += c;  // Multi-digit number.
      } else {
        tokens.push(parseInt(number, 10));
        i--;  // Parse this char again.
        state = 0;
      }
    }
  }
  var text = buffer.join('');
  if (text) {
    tokens.push(text);
  }
  return tokens;
};

/**
 * Generate a unique ID.  This should be globally unique.
 * 87 characters ^ 20 length > 128 bits (better than a UUID).
 * @return {string} A globally unique ID string.
 */
Blockly.genUid = function() {
  var length = 20;
  var soupLength = Blockly.genUid.soup_.length;
  var id = [];
  for (var i = 0; i < length; i++) {
    id[i] = Blockly.genUid.soup_.charAt(Math.random() * soupLength);
  }
  return id.join('');
};

/**
 * Legal characters for the unique ID.
 * Should be all on a US keyboard.  No XML special characters or control codes.
 * Removed $ due to issue 251.
 * @private
 */
Blockly.genUid.soup_ = '!#%()*+,-./:;=?@[]^_`{|}~' +
    'ABCDEFGHIJKLMNOPQRSTUVWXYZabcdefghijklmnopqrstuvwxyz0123456789';<|MERGE_RESOLUTION|>--- conflicted
+++ resolved
@@ -290,22 +290,6 @@
 };
 
 /**
-<<<<<<< HEAD
- * Set css classes to allow/disallow the browser from selecting/highlighting
- * text, etc. on the page.
- * @param {boolean} selectable Whether elements on the page can be selected.
- */
-Blockly.setPageSelectable = function(selectable) {
-  if (selectable) {
-    Blockly.removeClass_(document.body, 'blocklyNonSelectable');
-  } else {
-    Blockly.addClass_(document.body, 'blocklyNonSelectable');
-  }
-};
-
-/**
-=======
->>>>>>> 28c62ce0
  * Is this event a right-click?
  * @param {!Event} e Mouse event.
  * @return {boolean} True if right-click.
