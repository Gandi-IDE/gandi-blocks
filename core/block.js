--- conflicted
+++ resolved
@@ -237,13 +237,10 @@
     // well as corruption of the connection database.  Therefore we must
     // methodically step through the blocks and carefully disassemble them.
 
-<<<<<<< HEAD
     if (Blockly.selected == this) {
       Blockly.selected = null;
     }
 
-=======
->>>>>>> 83d8627e
     // First, dispose of all my children.
     for (var i = this.childBlocks_.length - 1; i >= 0; i--) {
       this.childBlocks_[i].dispose(false);
@@ -1204,65 +1201,12 @@
       var input = null;
       do {
         var altRepeat = false;
-<<<<<<< HEAD
-        switch (element['type']) {
-          case 'input_value':
-            input = this.appendValueInput(element['name']);
-            break;
-          case 'input_statement':
-            input = this.appendStatementInput(element['name']);
-            break;
-          case 'input_dummy':
-            input = this.appendDummyInput(element['name']);
-            break;
-          case 'field_label':
-            field = new Blockly.FieldLabel(element['text'], element['class']);
-            break;
-          case 'field_input':
-            field = new Blockly.FieldTextInput(element['text']);
-            if (typeof element['spellcheck'] == 'boolean') {
-              field.setSpellcheck(element['spellcheck']);
-            }
-            break;
-          case 'field_angle':
-            field = new Blockly.FieldAngle(element['angle']);
-            break;
-          case 'field_number':
-            field = new Blockly.FieldNumber(element['value'],
-              element['min'], element['max'], element['precision']);
-            break;
-          case 'field_checkbox':
-            field = new Blockly.FieldCheckbox(
-                element['checked'] ? 'TRUE' : 'FALSE');
-            break;
-          case 'field_colour':
-            field = new Blockly.FieldColour(element['colour']);
-            break;
-          case 'field_variable':
-            field = new Blockly.FieldVariable(element['variable']);
-            break;
-          case 'field_dropdown':
-            field = new Blockly.FieldDropdown(element['options']);
-            break;
-          case 'field_iconmenu':
-            field = new Blockly.FieldIconMenu(element['options']);
-            break;
-          case 'field_image':
-            field = new Blockly.FieldImage(element['src'],
-                element['width'], element['height'], element['alt'],
-                element['flip_rtl']);
-            break;
-          case 'field_date':
-            if (Blockly.FieldDate) {
-              field = new Blockly.FieldDate(element['date']);
-=======
         if (typeof element == 'string') {
           field = new Blockly.FieldLabel(element);
         } else {
           switch (element['type']) {
             case 'input_value':
               input = this.appendValueInput(element['name']);
->>>>>>> 83d8627e
               break;
             case 'input_statement':
               input = this.appendStatementInput(element['name']);
