/**
 * @license
 * Visual Blocks Editor
 *
 * Copyright 2011 Google Inc.
 * https://developers.google.com/blockly/
 *
 * Licensed under the Apache License, Version 2.0 (the "License");
 * you may not use this file except in compliance with the License.
 * You may obtain a copy of the License at
 *
 *   http://www.apache.org/licenses/LICENSE-2.0
 *
 * Unless required by applicable law or agreed to in writing, software
 * distributed under the License is distributed on an "AS IS" BASIS,
 * WITHOUT WARRANTIES OR CONDITIONS OF ANY KIND, either express or implied.
 * See the License for the specific language governing permissions and
 * limitations under the License.
 */

/**
 * @fileoverview Core JavaScript library for Blockly.
 * @author fraser@google.com (Neil Fraser)
 */
'use strict';

// Top level object for Blockly.
goog.provide('Blockly');

goog.require('Blockly.BlockSvg.render');
goog.require('Blockly.DropDownDiv');
goog.require('Blockly.Events');
goog.require('Blockly.FieldAngle');
goog.require('Blockly.FieldNumber');
goog.require('Blockly.FieldCheckbox');
goog.require('Blockly.FieldColour');
// Date picker commented out since it increases footprint by 60%.
// Add it only if you need it.
//goog.require('Blockly.FieldDate');
goog.require('Blockly.FieldDropdown');
goog.require('Blockly.FieldIconMenu');
goog.require('Blockly.FieldImage');
goog.require('Blockly.FieldTextInput');
goog.require('Blockly.FieldNumber');
goog.require('Blockly.FieldVariable');
goog.require('Blockly.Generator');
goog.require('Blockly.Msg');
goog.require('Blockly.Procedures');
goog.require('Blockly.Toolbox');
goog.require('Blockly.WidgetDiv');
goog.require('Blockly.WorkspaceSvg');
goog.require('Blockly.constants');
goog.require('Blockly.inject');
goog.require('Blockly.utils');
goog.require('goog.color');
goog.require('goog.userAgent');


// Turn off debugging when compiled.
var CLOSURE_DEFINES = {'goog.DEBUG': false};

/**
 * The main workspace most recently used.
 * Set by Blockly.WorkspaceSvg.prototype.markFocused
 * @type {Blockly.Workspace}
 */
Blockly.mainWorkspace = null;

/**
 * Currently selected block.
 * @type {Blockly.Block}
 */
Blockly.selected = null;

/**
 * Currently highlighted connection (during a drag).
 * @type {Blockly.Connection}
 * @private
 */
Blockly.highlightedConnection_ = null;

/**
 * Connection on dragged block that matches the highlighted connection.
 * @type {Blockly.Connection}
 * @private
 */
Blockly.localConnection_ = null;

/**
<<<<<<< HEAD
 * List of all of the connections on all of the blocks that are being dragged.
=======
 * All of the connections on blocks that are currently being dragged.
 * @type {!Array.<!Blockly.Connection>}
>>>>>>> cce9d7c8
 * @private
 */
Blockly.draggingConnections_ = [];

/**
<<<<<<< HEAD
 * Connection on the insertion marker block that matches
 * Blockly.localConnection_ on the dragged block.
 * @type {Blockly.Connection}
 * @private
 */
Blockly.insertionMarkerConnection_ = null;

/**
 * Grayed-out block that indicates to the user what will happen if they release
 * a drag immediately.
 * @type {Blockly.Block}
 * @private
 */
Blockly.insertionMarker_ = null;

/**
 * Connection that was bumped out of the way by an insertion marker, and may
 * need to be put back as the drag continues.
 * @type {Blockly.Connection}
 * @private
 */
Blockly.bumpedConnection_ = null;

/**
=======
>>>>>>> cce9d7c8
 * Contents of the local clipboard.
 * @type {Element}
 * @private
 */
Blockly.clipboardXml_ = null;

/**
 * Source of the local clipboard.
 * @type {Blockly.WorkspaceSvg}
 * @private
 */
Blockly.clipboardSource_ = null;

/**
 * Is the mouse dragging a block?
 * 0 - No drag operation.
 * 1 - Still inside the sticky DRAG_RADIUS.
 * 2 - Freely draggable.
 * @private
 */
Blockly.dragMode_ = Blockly.DRAG_NONE;

/**
 * Wrapper function called when a touch mouseUp occurs during a drag operation.
 * @type {Array.<!Array>}
 * @private
 */
Blockly.onTouchUpWrapper_ = null;

/**
 * Convert a hue (HSV model) into an RGB hex triplet.
 * @param {number} hue Hue on a colour wheel (0-360).
 * @return {string} RGB code, e.g. '#5ba65b'.
 */
Blockly.hueToRgb = function(hue) {
  return goog.color.hsvToHex(hue, Blockly.HSV_SATURATION,
      Blockly.HSV_VALUE * 255);
};

/**
 * Returns the dimensions of the specified SVG image.
 * @param {!Element} svg SVG image.
 * @return {!Object} Contains width and height properties.
 */
Blockly.svgSize = function(svg) {
  return {width: svg.cachedWidth_,
          height: svg.cachedHeight_};
};

/**
 * Schedule a call to the resize handler.  Groups of simultaneous events (e.g.
 * a tree of blocks being deleted) are merged into one call.
 * @param {Blockly.WorkspaceSvg} workspace Any workspace in the SVG.
 */
Blockly.asyncSvgResize = function(workspace) {
  if (Blockly.svgResizePending_) {
    return;
  }
  if (!workspace) {
    workspace = Blockly.getMainWorkspace();
  }
  Blockly.svgResizePending_ = true;
  setTimeout(function() {Blockly.svgResize(workspace);}, 0);
};

/**
 * Flag indicating a resize event is scheduled.
 * Used to fire only one resize after multiple changes.
 * @type {boolean}
 * @private
 */
Blockly.svgResizePending_ = false;

/**
 * Size the SVG image to completely fill its container.
 * Record the height/width of the SVG image.
 * @param {!Blockly.WorkspaceSvg} workspace Any workspace in the SVG.
 */
Blockly.svgResize = function(workspace) {
  Blockly.svgResizePending_ = false;
  var mainWorkspace = workspace;
  while (mainWorkspace.options.parentWorkspace) {
    mainWorkspace = mainWorkspace.options.parentWorkspace;
  }
  var svg = mainWorkspace.getParentSvg();
  var div = svg.parentNode;
  if (!div) {
    // Workspace deleted, or something.
    return;
  }
  var width = div.offsetWidth;
  var height = div.offsetHeight;
  if (svg.cachedWidth_ != width) {
    svg.setAttribute('width', width + 'px');
    svg.cachedWidth_ = width;
  }
  if (svg.cachedHeight_ != height) {
    svg.setAttribute('height', height + 'px');
    svg.cachedHeight_ = height;
  }
  mainWorkspace.resize();
};

/**
 * Handle a mouse-up anywhere on the page.
 * @param {!Event} e Mouse up event.
 * @private
 */
Blockly.onMouseUp_ = function(e) {
  var workspace = Blockly.getMainWorkspace();
  Blockly.Css.setCursor(Blockly.Css.Cursor.OPEN);
  workspace.isScrolling = false;
  // Unbind the touch event if it exists.
  if (Blockly.onTouchUpWrapper_) {
    Blockly.unbindEvent_(Blockly.onTouchUpWrapper_);
    Blockly.onTouchUpWrapper_ = null;
  }
  if (Blockly.onMouseMoveWrapper_) {
    Blockly.unbindEvent_(Blockly.onMouseMoveWrapper_);
    Blockly.onMouseMoveWrapper_ = null;
  }
};

/**
 * Handle a mouse-move on SVG drawing surface.
 * @param {!Event} e Mouse move event.
 * @private
 */
Blockly.onMouseMove_ = function(e) {
  if (e.touches && e.touches.length >= 2) {
    return;  // Multi-touch gestures won't have e.clientX.
  }
  var workspace = Blockly.getMainWorkspace();
  if (workspace.isScrolling) {
    var dx = e.clientX - workspace.startDragMouseX;
    var dy = e.clientY - workspace.startDragMouseY;
    var x = workspace.startScrollX + dx;
    var y = workspace.startScrollY + dy;
    workspace.scroll(x, y);
    // Cancel the long-press if the drag has moved too far.
    if (Math.sqrt(dx * dx + dy * dy) > Blockly.DRAG_RADIUS) {
      Blockly.longStop_();
    }
    e.stopPropagation();
    e.preventDefault();
  }
};

/**
 * Handle a key-down on SVG drawing surface.
 * @param {!Event} e Key down event.
 * @private
 */
Blockly.onKeyDown_ = function(e) {
  if (Blockly.mainWorkspace.options.readOnly || Blockly.isTargetInput_(e)) {
    // No key actions on readonly workspaces.
    // When focused on an HTML text input widget, don't trap any keys.
    return;
  }
  if (e.keyCode == 27) {
    // Pressing esc closes the context menu and any drop-down
    Blockly.hideChaff();
    Blockly.DropDownDiv.hide();
  } else if (e.keyCode == 8 || e.keyCode == 46) {
    // Delete or backspace.
    // Stop the browser from going back to the previous page.
<<<<<<< HEAD
    e.preventDefault();
=======
    // Do this first to prevent an error in the delete code from resulting in
    // data loss.
    e.preventDefault();
    if (Blockly.selected && Blockly.selected.isDeletable()) {
      deleteBlock = true;
    }
>>>>>>> cce9d7c8
  } else if (e.altKey || e.ctrlKey || e.metaKey) {
    if (Blockly.selected &&
        Blockly.selected.isDeletable() && Blockly.selected.isMovable()) {
      if (e.keyCode == 67) {
        // 'c' for copy.
        Blockly.hideChaff();
        Blockly.copy_(Blockly.selected);
      } else if (e.keyCode == 88) {
        // 'x' for cut.
        Blockly.copy_(Blockly.selected);
        Blockly.hideChaff();
        var heal = Blockly.dragMode_ != Blockly.DRAG_FREE;
        Blockly.selected.dispose(heal, true);
        if (Blockly.highlightedConnection_) {
          Blockly.highlightedConnection_.unhighlight();
          Blockly.highlightedConnection_ = null;
        }
      }
    }
    if (e.keyCode == 86) {
      // 'v' for paste.
      if (Blockly.clipboardXml_) {
        Blockly.clipboardSource_.paste(Blockly.clipboardXml_);
      }
    } else if (e.keyCode == 90) {
      // 'z' for undo 'Z' is for redo.
      Blockly.hideChaff();
      Blockly.mainWorkspace.undo(e.shiftKey);
    }
  }
<<<<<<< HEAD
=======
  if (deleteBlock) {
    // Common code for delete and cut.
    Blockly.Events.setGroup(true);
    Blockly.hideChaff();
    var heal = Blockly.dragMode_ != Blockly.DRAG_FREE;
    Blockly.selected.dispose(heal, true);
    if (Blockly.highlightedConnection_) {
      Blockly.highlightedConnection_.unhighlight();
      Blockly.highlightedConnection_ = null;
    }
    Blockly.Events.setGroup(false);
  }
>>>>>>> cce9d7c8
};

/**
 * Stop binding to the global mouseup and mousemove events.
 * @private
 */
Blockly.terminateDrag_ = function() {
  Blockly.BlockSvg.terminateDrag_();
  Blockly.Flyout.terminateDrag_();
};

/**
 * PID of queued long-press task.
 * @private
 */
Blockly.longPid_ = 0;

/**
 * Context menus on touch devices are activated using a long-press.
 * Unfortunately the contextmenu touch event is currently (2015) only suported
 * by Chrome.  This function is fired on any touchstart event, queues a task,
 * which after about a second opens the context menu.  The tasks is killed
 * if the touch event terminates early.
 * @param {!Event} e Touch start event.
 * @param {!Blockly.Block|!Blockly.WorkspaceSvg} uiObject The block or workspace
 *   under the touchstart event.
 * @private
 */
Blockly.longStart_ = function(e, uiObject) {
  Blockly.longStop_();
  Blockly.longPid_ = setTimeout(function() {
      e.button = 2;  // Simulate a right button click.
      uiObject.onMouseDown_(e);
    }, Blockly.LONGPRESS);
};

/**
 * Nope, that's not a long-press.  Either touchend or touchcancel was fired,
 * or a drag hath begun.  Kill the queued long-press task.
 * @private
 */
Blockly.longStop_ = function() {
  if (Blockly.longPid_) {
    clearTimeout(Blockly.longPid_);
    Blockly.longPid_ = 0;
  }
};

/**
 * Copy a block onto the local clipboard.
 * @param {!Blockly.Block} block Block to be copied.
 * @private
 */
Blockly.copy_ = function(block) {
  var xmlBlock = Blockly.Xml.blockToDom(block);
  if (Blockly.dragMode_ != Blockly.DRAG_FREE) {
    Blockly.Xml.deleteNext(xmlBlock);
  }
  // Encode start position in XML.
  var xy = block.getRelativeToSurfaceXY();
  xmlBlock.setAttribute('x', block.RTL ? -xy.x : xy.x);
  xmlBlock.setAttribute('y', xy.y);
  Blockly.clipboardXml_ = xmlBlock;
  Blockly.clipboardSource_ = block.workspace;
};

/**
 * Duplicate this block and its children.
 * @param {!Blockly.Block} block Block to be copied.
 * @private
 */
Blockly.duplicate_ = function(block) {
  // Save the clipboard.
  var clipboardXml = Blockly.clipboardXml_;
  var clipboardSource = Blockly.clipboardSource_;

  // Create a duplicate via a copy/paste operation.
  Blockly.copy_(block);
  block.workspace.paste(Blockly.clipboardXml_);

  // Restore the clipboard.
  Blockly.clipboardXml_ = clipboardXml;
  Blockly.clipboardSource_ = clipboardSource;
};

/**
 * Cancel the native context menu, unless the focus is on an HTML input widget.
 * @param {!Event} e Mouse down event.
 * @private
 */
Blockly.onContextMenu_ = function(e) {
  if (!Blockly.isTargetInput_(e)) {
    // When focused on an HTML text input widget, don't cancel the context menu.
    e.preventDefault();
  }
};

/**
 * Close tooltips, context menus, dropdown selections, etc.
 * @param {boolean=} opt_allowToolbox If true, don't close the toolbox.
 */
Blockly.hideChaff = function(opt_allowToolbox) {
  Blockly.Tooltip.hide();
  Blockly.WidgetDiv.hide();
  if (!opt_allowToolbox) {
    var workspace = Blockly.getMainWorkspace();
    if (workspace.toolbox_ &&
        workspace.toolbox_.flyout_ &&
        workspace.toolbox_.flyout_.autoClose) {
      workspace.toolbox_.clearSelection();
    }
  }
};

/**
 * Return an object with all the metrics required to size scrollbars for the
 * main workspace.  The following properties are computed:
 * .viewHeight: Height of the visible rectangle,
 * .viewWidth: Width of the visible rectangle,
 * .contentHeight: Height of the contents,
 * .contentWidth: Width of the content,
 * .viewTop: Offset of top edge of visible rectangle from parent,
 * .viewLeft: Offset of left edge of visible rectangle from parent,
 * .contentTop: Offset of the top-most content from the y=0 coordinate,
 * .contentLeft: Offset of the left-most content from the x=0 coordinate.
 * .absoluteTop: Top-edge of view.
 * .absoluteLeft: Left-edge of view.
 * @return {Object} Contains size and position metrics of main workspace.
 * @private
 * @this Blockly.WorkspaceSvg
 */
Blockly.getMainWorkspaceMetrics_ = function() {
  var svgSize = Blockly.svgSize(this.getParentSvg());
  if (this.toolbox_) {
    svgSize.width -= this.toolbox_.width;
  }
  // Set the margin to match the flyout's margin so that the workspace does
  // not jump as blocks are added.
  var MARGIN = Blockly.Flyout.prototype.CORNER_RADIUS - 1;
  var viewWidth = svgSize.width - MARGIN;
  var viewHeight = svgSize.height - MARGIN;
  var blockBox = this.getBlocksBoundingBox();

  // Fix scale.
  var contentWidth = blockBox.width * this.scale;
  var contentHeight = blockBox.height * this.scale;
  var contentX = blockBox.x * this.scale;
  var contentY = blockBox.y * this.scale;
  if (this.scrollbar) {
    // Add a border around the content that is at least half a screenful wide.
    // Ensure border is wide enough that blocks can scroll over entire screen.
    var leftEdge = Math.min(contentX - viewWidth / 2,
                            contentX + contentWidth - viewWidth);
    var rightEdge = Math.max(contentX + contentWidth + viewWidth / 2,
                             contentX + viewWidth);
    var topEdge = Math.min(contentY - viewHeight / 2,
                           contentY + contentHeight - viewHeight);
    var bottomEdge = Math.max(contentY + contentHeight + viewHeight / 2,
                              contentY + viewHeight);
  } else {
    var leftEdge = blockBox.x;
    var rightEdge = leftEdge + blockBox.width;
    var topEdge = blockBox.y;
    var bottomEdge = topEdge + blockBox.height;
  }
  var absoluteLeft = 0;
  if (this.toolbox_ && this.toolbox_.toolboxPosition == Blockly.TOOLBOX_AT_LEFT) {
    absoluteLeft = this.toolbox_.width;
  }
  var metrics = {
    viewHeight: svgSize.height,
    viewWidth: svgSize.width,
    contentHeight: bottomEdge - topEdge,
    contentWidth: rightEdge - leftEdge,
    viewTop: -this.scrollY,
    viewLeft: -this.scrollX,
    contentTop: topEdge,
    contentLeft: leftEdge,
    absoluteTop: 0,
    absoluteLeft: absoluteLeft
  };
  return metrics;
};

/**
 * Sets the X/Y translations of the main workspace to match the scrollbars.
 * @param {!Object} xyRatio Contains an x and/or y property which is a float
 *     between 0 and 1 specifying the degree of scrolling.
 * @private
 * @this Blockly.WorkspaceSvg
 */
Blockly.setMainWorkspaceMetrics_ = function(xyRatio) {
  if (!this.scrollbar) {
    throw 'Attempt to set main workspace scroll without scrollbars.';
  }
  var metrics = this.getMetrics();
  if (goog.isNumber(xyRatio.x)) {
    this.scrollX = -metrics.contentWidth * xyRatio.x - metrics.contentLeft;
  }
  if (goog.isNumber(xyRatio.y)) {
    this.scrollY = -metrics.contentHeight * xyRatio.y - metrics.contentTop;
  }
  var x = this.scrollX + metrics.absoluteLeft;
  var y = this.scrollY + metrics.absoluteTop;
  this.translate(x, y);
  if (this.options.gridPattern) {
    this.options.gridPattern.setAttribute('x', x);
    this.options.gridPattern.setAttribute('y', y);
    if (goog.userAgent.IE) {
      // IE doesn't notice that the x/y offsets have changed.  Force an update.
      this.updateGridPattern_();
    }
  }
};

/**
 * Returns the main workspace.  Returns the last used main workspace (based on
 * focus).
 * @return {!Blockly.Workspace} The main workspace.
 */
Blockly.getMainWorkspace = function() {
  return Blockly.mainWorkspace;
};

// Export symbols that would otherwise be renamed by Closure compiler.
if (!goog.global['Blockly']) {
  goog.global['Blockly'] = {};
}
goog.global['Blockly']['getMainWorkspace'] = Blockly.getMainWorkspace;
goog.global['Blockly']['addChangeListener'] = Blockly.addChangeListener;<|MERGE_RESOLUTION|>--- conflicted
+++ resolved
@@ -87,18 +87,13 @@
 Blockly.localConnection_ = null;
 
 /**
-<<<<<<< HEAD
- * List of all of the connections on all of the blocks that are being dragged.
-=======
  * All of the connections on blocks that are currently being dragged.
  * @type {!Array.<!Blockly.Connection>}
->>>>>>> cce9d7c8
  * @private
  */
 Blockly.draggingConnections_ = [];
 
 /**
-<<<<<<< HEAD
  * Connection on the insertion marker block that matches
  * Blockly.localConnection_ on the dragged block.
  * @type {Blockly.Connection}
@@ -123,8 +118,6 @@
 Blockly.bumpedConnection_ = null;
 
 /**
-=======
->>>>>>> cce9d7c8
  * Contents of the local clipboard.
  * @type {Element}
  * @private
@@ -291,16 +284,7 @@
   } else if (e.keyCode == 8 || e.keyCode == 46) {
     // Delete or backspace.
     // Stop the browser from going back to the previous page.
-<<<<<<< HEAD
     e.preventDefault();
-=======
-    // Do this first to prevent an error in the delete code from resulting in
-    // data loss.
-    e.preventDefault();
-    if (Blockly.selected && Blockly.selected.isDeletable()) {
-      deleteBlock = true;
-    }
->>>>>>> cce9d7c8
   } else if (e.altKey || e.ctrlKey || e.metaKey) {
     if (Blockly.selected &&
         Blockly.selected.isDeletable() && Blockly.selected.isMovable()) {
@@ -331,21 +315,6 @@
       Blockly.mainWorkspace.undo(e.shiftKey);
     }
   }
-<<<<<<< HEAD
-=======
-  if (deleteBlock) {
-    // Common code for delete and cut.
-    Blockly.Events.setGroup(true);
-    Blockly.hideChaff();
-    var heal = Blockly.dragMode_ != Blockly.DRAG_FREE;
-    Blockly.selected.dispose(heal, true);
-    if (Blockly.highlightedConnection_) {
-      Blockly.highlightedConnection_.unhighlight();
-      Blockly.highlightedConnection_ = null;
-    }
-    Blockly.Events.setGroup(false);
-  }
->>>>>>> cce9d7c8
 };
 
 /**
