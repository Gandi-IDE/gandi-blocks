<!DOCTYPE html>
<html>
  <head>
    <meta charset="utf-8">
  </head>
  <body>
    <script src="test_utilities.js"></script>
    <script src="utils_test.js"></script>
    <script src="connection_test.js"></script>
    <script src="connection_db_test.js"></script>
    <script src="extensions_test.js"></script>
    <script src="event_test.js"></script>
    <script src="field_test.js"></script>
    <script src="field_angle_test.js"></script>
    <script src="field_number_test.js"></script>
    <script src="field_variable_test.js"></script>
    <script src="generator_test.js"></script>
<<<<<<< HEAD
=======
    <script src="gesture_test.js"></script>
>>>>>>> 63b8cee0
    <script src="input_test.js"></script>
    <script src="names_test.js"></script>
    <script src="workspace_test.js"></script>
    <script src="workspace_undo_redo_test.js"></script>
    <script src="xml_test.js"></script>
    <script src="json_test.js"></script>
    <script src="variable_model_test.js"></script>
    <script src="variable_map_test.js"></script>
  </body>
</html><|MERGE_RESOLUTION|>--- conflicted
+++ resolved
@@ -15,10 +15,7 @@
     <script src="field_number_test.js"></script>
     <script src="field_variable_test.js"></script>
     <script src="generator_test.js"></script>
-<<<<<<< HEAD
-=======
     <script src="gesture_test.js"></script>
->>>>>>> 63b8cee0
     <script src="input_test.js"></script>
     <script src="names_test.js"></script>
     <script src="workspace_test.js"></script>
